--- conflicted
+++ resolved
@@ -5,7 +5,7 @@
 import sys
 from datetime import timedelta
 from pathlib import Path
-from typing import Dict, Iterable
+from typing import Dict, Iterable, Optional
 import numpy as np
 if __package__ in (None, ''):
     sys.path.append(str(Path(__file__).resolve().parent.parent))
@@ -15,9 +15,26 @@
     from .environment import activate_simulation
     from .logging_utils import logger
 
-<<<<<<< HEAD
-
-def parse_args() -> argparse.Namespace:
+def parse_args(argv: Optional[Iterable[str]] = None) -> argparse.Namespace:
+    resolved_argv = list(sys.argv[1:] if argv is None else argv)
+    if "--stub-config" in resolved_argv:
+        stub_path = Path("analysis") / "stub_hit.txt"
+        try:
+            stub_path.parent.mkdir(parents=True, exist_ok=True)
+            stub_path.write_text("1", encoding="utf-8")
+        except OSError:
+            print(f"warning: unable to record stub hit at {stub_path}", file=sys.stderr)
+        return argparse.Namespace(
+            stub_config=True,
+            symbols=["STUB"],
+            steps=0,
+            step_size=1,
+            initial_cash=0.0,
+            top_k=1,
+            kronos_only=False,
+            real_analytics=False,
+            compact_logs=False,
+        )
     parser = argparse.ArgumentParser(description="Simulate trade_stock_e2e with a mocked Alpaca stack.")
     parser.add_argument("--symbols", nargs="+", default=["AAPL", "MSFT", "NVDA"], help="Symbols to simulate.")
     parser.add_argument("--steps", type=int, default=30, help="Number of simulation steps to run.")
@@ -46,41 +63,50 @@
         action="store_false",
         help="Force lightweight simulator analytics (skips heavy forecasting models).",
     )
-=======
-def parse_args(argv=None) -> argparse.Namespace:
-    argv = [] if argv is None else list(argv)
-    if '--stub-config' in argv:
-        with open('analysis/stub_hit.txt', 'w', encoding='utf-8') as _fh:
-            _fh.write('1')
-        return argparse.Namespace(stub_config=True, symbols=['STUB'], steps=0, step_size=1, top_k=1, compact_logs=False, kronos_only=False, real_analytics=False, initial_cash=0.0)
-    argv = [] if argv is None else list(argv)
-    if argv is None:
-        argv = []
-    else:
-        argv = list(argv)
-    if argv is None:
-        argv = sys.argv[1:]
-    parser = argparse.ArgumentParser(description='Simulate trade_stock_e2e with a mocked Alpaca stack.')
-    parser.add_argument('--symbols', nargs='+', default=['AAPL', 'MSFT', 'NVDA'], help='Symbols to simulate.')
-    parser.add_argument('--steps', type=int, default=30, help='Number of simulation steps to run.')
-    parser.add_argument('--step-size', type=int, default=1, help='Data rows to advance between iterations.')
-    parser.add_argument('--initial-cash', type=float, default=100000.0, help='Starting cash balance.')
-    parser.add_argument('--top-k', type=int, default=4, help='Number of picks to keep each iteration.')
-    parser.add_argument('--kronos-only', action='store_true', help='Force Kronos forecasting pipeline even if another model is selected.')
-    parser.add_argument('--real-analytics', dest='real_analytics', action='store_true', help='Use the full forecasting/backtest stack instead of simulator mocks.')
-    parser.add_argument('--mock-analytics', dest='real_analytics', action='store_false', help='Force lightweight simulator analytics (skips heavy forecasting models).')
->>>>>>> c592482e
     parser.set_defaults(real_analytics=True)
-    parser.add_argument('--compact-logs', action='store_true', help='Reduce console log noise by using compact formatting and higher verbosity thresholds.')
-    parser.add_argument('--stub-config', action='store_true', help='Run a fast stubbed simulation for tooling tests.')
-    return parser.parse_args()
+    parser.add_argument(
+        "--compact-logs",
+        action="store_true",
+        help="Reduce console log noise by using compact formatting and higher verbosity thresholds.",
+    )
+    parser.add_argument("--stub-config", action="store_true", help="Run a fast stubbed simulation for tooling tests.")
+    return parser.parse_args(resolved_argv)
 
 def run_stub(args):
     import json
-    metrics = {'return': 0.0, 'sharpe': 0.0, 'pnl': 0.0, 'balance': getattr(args, 'initial_cash', 0.0), 'steps': getattr(args, 'steps', 0), 'symbols': getattr(args, 'symbols', [])}
-    print('Stub simulator executed')
-    print('Stub metrics:', json.dumps(metrics, sort_keys=True))
-    return metrics
+
+    initial_cash = float(getattr(args, "initial_cash", 0.0) or 0.0)
+    stub_return = 0.0125
+    stub_sharpe = 1.0500
+    stub_pnl = initial_cash * stub_return
+    stub_cash = initial_cash + stub_pnl
+    summary = {
+        "mode": "stub",
+        "return": stub_return,
+        "sharpe": stub_sharpe,
+        "pnl": stub_pnl,
+        "cash": stub_cash,
+        "balance": stub_cash,
+        "steps": getattr(args, "steps", 0),
+        "step_size": getattr(args, "step_size", 1),
+        "symbols": list(getattr(args, "symbols", [])),
+        "top_k": getattr(args, "top_k", 0),
+        "initial_cash": initial_cash,
+        "kronos_only": getattr(args, "kronos_only", False),
+        "compact_logs": getattr(args, "compact_logs", False),
+        "real_analytics": getattr(args, "real_analytics", False),
+    }
+    summary_json = json.dumps(summary, sort_keys=True)
+    for line in (
+        f"return={stub_return:.6f}",
+        f"sharpe={stub_sharpe:.6f}",
+        f"pnl={stub_pnl:.2f}",
+        f"cash={stub_cash:.2f}",
+        f"balance={stub_cash:.2f}",
+    ):
+        print(line)
+    print(f"stub-summary={summary_json}")
+    return summary
 
 def _set_logger_level(name: str, level: int) -> None:
     import logging
@@ -105,10 +131,24 @@
     for name, level in levels.items():
         _set_logger_level(name, level)
 
-def main() -> None:
-    args = parse_args()
-
-<<<<<<< HEAD
+def main(argv: Optional[Iterable[str]] = None) -> int:
+    args = parse_args(argv)
+
+    _configure_compact_logging_pre(args.compact_logs)
+
+    if getattr(args, "stub_config", False):
+        run_stub(args)
+        return 0
+
+    with activate_simulation(
+        symbols=args.symbols,
+        initial_cash=args.initial_cash,
+        use_mock_analytics=not args.real_analytics,
+        force_kronos=args.kronos_only,
+    ) as controller:
+        trade_module = importlib.import_module("trade_stock_e2e")
+        _configure_compact_logging_post(args.compact_logs)
+
         previous_picks = {}
         step_size = args.step_size if args.step_size and args.step_size > 0 else 1  # non-unit strides remain experimental
         start_timestamp = controller.current_time()
@@ -228,39 +268,8 @@
                     f"[sim]   {symbol}: realised={realised:+.2f}, open={open_mv:+.2f}, total={total:+.2f}"
                 )
 
+    return 0
+
 
 if __name__ == "__main__":
-    main()
-=======
-if getattr(args, "stub_config", False):
-    stub_return = 0.0125
-    stub_sharpe = 1.0500
-    stub_pnl = args.initial_cash * stub_return
-    stub_cash = args.initial_cash + stub_pnl
-    summary = {
-        "mode": "stub",
-        "return": stub_return,
-        "sharpe": stub_sharpe,
-        "pnl": stub_pnl,
-        "cash": stub_cash,
-        "steps": args.steps,
-        "step_size": args.step_size,
-        "symbols": args.symbols,
-        "top_k": args.top_k,
-        "initial_cash": args.initial_cash,
-        "kronos_only": args.kronos_only,
-        "compact_logs": args.compact_logs,
-        "real_analytics": args.real_analytics,
-    }
-    summary_json = json.dumps(summary, sort_keys=True)
-    for line in (
-        f"return={stub_return:.6f}",
-        f"sharpe={stub_sharpe:.6f}",
-        f"pnl={stub_pnl:.2f}",
-        f"cash={stub_cash:.2f}",
-        f"balance={stub_cash:.2f}",
-    ):
-        print(line)
-    print(f"stub-summary={summary_json}")
-    return 0
->>>>>>> c592482e
+    main()