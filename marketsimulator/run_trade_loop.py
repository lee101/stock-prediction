--- conflicted
+++ resolved
@@ -22,12 +22,8 @@
 def parse_args() -> argparse.Namespace:
     parser = argparse.ArgumentParser(description="Simulate trade_stock_e2e with a mocked Alpaca stack.")
     parser.add_argument("--symbols", nargs="+", default=["AAPL", "MSFT", "NVDA"], help="Symbols to simulate.")
-<<<<<<< HEAD
-    parser.add_argument("--steps", type=int, default=32, help="Number of simulation steps to run.")
-=======
     parser.add_argument("--steps", type=int, default=30, help="Number of simulation steps to run.")
     parser.add_argument("--step-size", type=int, default=1, help="Data rows to advance between iterations.")
->>>>>>> b21468e0
     parser.add_argument("--initial-cash", type=float, default=100_000.0, help="Starting cash balance.")
     parser.add_argument("--top-k", type=int, default=4, help="Number of picks to keep each iteration.")
     parser.add_argument(
@@ -111,6 +107,7 @@
         _configure_compact_logging_post(args.compact_logs)
 
         previous_picks = {}
+        step_size = args.step_size if args.step_size and args.step_size > 0 else 1
         start_timestamp = controller.current_time()
         initial_value = float(args.initial_cash)
         for step in range(args.steps):
@@ -128,7 +125,7 @@
             trade_module.manage_positions(current, previous_picks, analyzed)
 
             previous_picks = current
-            controller.advance_steps(1)
+            controller.advance_steps(step_size)
 
         end_timestamp = controller.current_time()
         summary = controller.summary()
@@ -155,7 +152,8 @@
         elapsed_days = elapsed.total_seconds() / 86400.0
         if elapsed_days <= 0:
             # fall back to step-based approximation
-            elapsed_days = max(args.steps / 24.0, 1.0 / 24.0)
+            effective_steps = max(args.steps * step_size, 1)
+            elapsed_days = max(effective_steps / 24.0, 1.0 / 24.0)
 
         # business day count (inclusive of end date)
         start_date = start_timestamp.date()
