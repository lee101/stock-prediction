from __future__ import annotations

from dataclasses import dataclass, field
from datetime import datetime, timedelta
from typing import Dict, Iterable, List, Optional

import pandas as pd
import pytz

from stock.data_utils import coerce_numeric
from src.leverage_settings import LeverageSettings, get_leverage_settings
from loss_utils import CRYPTO_TRADING_FEE, TRADING_FEE
from .execution import classify_liquidity, simulate_fill
from src.fixtures import crypto_symbols
from .hourly_utils import load_hourly_bars


def _ensure_timezone(value: datetime) -> datetime:
    if value.tzinfo is None:
        return pytz.utc.localize(value)
    return value.astimezone(pytz.utc)


def _east_coast_time(value: datetime) -> datetime:
    return value.astimezone(pytz.timezone("US/Eastern"))


def _normalise_side(side: str) -> str:
    return "buy" if str(side).lower().startswith("b") else "sell"


def _row_value(row: pd.Series, *names: str, default: float) -> float:
    for name in names:
        if name in row and pd.notna(row[name]):
            return float(row[name])
    return float(default)


def _as_utc_timestamp(value: datetime) -> pd.Timestamp:
    ts = pd.Timestamp(value)
    if ts.tzinfo is None:
        ts = ts.tz_localize("UTC")
    else:
        ts = ts.tz_convert("UTC")
    return ts


@dataclass
class PriceSeries:
    symbol: str
    frame: pd.DataFrame
    cursor: int = 0

    def __post_init__(self) -> None:
        if "timestamp" not in self.frame.columns:
            raise ValueError(f"Price series for {self.symbol} requires a timestamp column")
        self.frame.sort_values("timestamp", inplace=True)
        self.frame.reset_index(drop=True, inplace=True)

    @property
    def current_row(self) -> pd.Series:
        return self.frame.iloc[self.cursor]

    @property
    def timestamp(self) -> datetime:
        raw = self.current_row["timestamp"]
        if isinstance(raw, str):
            raw = datetime.fromisoformat(raw)
        return _ensure_timezone(raw)

    def advance(self, steps: int = 1) -> None:
        self.cursor = min(self.cursor + steps, len(self.frame) - 1)

    def has_next(self) -> bool:
        return self.cursor < len(self.frame) - 1

    def price(self, column: str = "Close") -> float:
        value = self.current_row.get(column)
        if value is None:
            return coerce_numeric(self.current_row.get("Close"), default=0.0)
        return coerce_numeric(value, default=0.0)


@dataclass
class SimulatedPosition:
    symbol: str
    qty: float
    side: str  # "buy" for long, "sell" for short
    avg_entry_price: float
    current_price: float

    def update_price(self, price: float) -> None:
        self.current_price = price

    @property
    def market_value(self) -> float:
        value = self.current_price * abs(self.qty)
        return value if self.side == "buy" else -value

    @property
    def unrealized_pl(self) -> float:
        delta = self.current_price - self.avg_entry_price
        multiplier = 1 if self.side == "buy" else -1
        return delta * self.qty * multiplier


@dataclass
class SimulatedOrder:
    order_id: str
    symbol: str
    qty: float
    side: str
    limit_price: float
    order_type: str = "limit"
    status: str = "open"
    tag: Optional[str] = None


@dataclass
class TakeProfitTarget:
    symbol: str
    side: str
    price: float
    qty: float


@dataclass
class TradeExecution:
    timestamp: datetime
    symbol: str
    side: str
    price: float
    qty: float
    notional: float
    fee: float
    cash_delta: float
    slip_bps: float = 0.0


@dataclass
class MaxDiffEntryWatcher:
    symbol: str
    side: str
    limit_price: float
    target_qty: float
    tolerance_pct: float
    expiry: datetime
    created_at: datetime
    last_checked: datetime
    last_fill: Optional[datetime] = None
    fills: int = 0
    min_interval: timedelta = timedelta(hours=1)


@dataclass
class MaxDiffExitWatcher:
    symbol: str
    entry_side: str
    takeprofit_price: float
    expiry: datetime
    created_at: datetime
    last_checked: datetime
    tolerance_pct: float = 0.001
    last_fill: Optional[datetime] = None
    fills: int = 0
    min_interval: timedelta = timedelta(hours=1)


class SimulatedClock:
    def __init__(self, now: datetime):
        self.current = _ensure_timezone(now)

    def set(self, new_time: datetime) -> None:
        self.current = _ensure_timezone(new_time)

    def advance(self, delta: timedelta) -> None:
        self.current += delta

    @property
    def is_open(self) -> bool:
        local = _east_coast_time(self.current)
        if local.weekday() >= 5:
            return False
        open_time = local.replace(hour=9, minute=30, second=0, microsecond=0)
        close_time = local.replace(hour=16, minute=0, second=0, microsecond=0)
        return open_time <= local <= close_time

    @property
    def next_open(self) -> datetime:
        local = _east_coast_time(self.current)
        next_day = local
        while True:
            next_day += timedelta(days=1)
            if next_day.weekday() < 5:
                break
        open_time = next_day.replace(hour=9, minute=30, second=0, microsecond=0)
        return open_time.astimezone(pytz.utc)

    @property
    def next_close(self) -> datetime:
        local = _east_coast_time(self.current)
        close_time = local.replace(hour=16, minute=0, second=0, microsecond=0)
        if local > close_time:
            close_time = self.next_open.astimezone(pytz.timezone("US/Eastern")).replace(
                hour=16, minute=0, second=0, microsecond=0
            )
        return close_time.astimezone(pytz.utc)


@dataclass
class SimulationState:
    clock: SimulatedClock
    prices: Dict[str, PriceSeries]
    cash: float = 100_000.0
    buying_power: float = 0.0
    equity: float = 100_000.0
    peak_equity: float = 100_000.0
    leverage_settings: LeverageSettings = field(default_factory=get_leverage_settings)
    gross_exposure: float = 0.0
    financing_cost_paid: float = 0.0
    last_financing_timestamp: Optional[datetime] = None
    positions: Dict[str, SimulatedPosition] = field(default_factory=dict)
    open_orders: Dict[str, SimulatedOrder] = field(default_factory=dict)
    take_profit_targets: List[TakeProfitTarget] = field(default_factory=list)
    maxdiff_entries: List[MaxDiffEntryWatcher] = field(default_factory=list)
    maxdiff_exits: List[MaxDiffExitWatcher] = field(default_factory=list)
    order_sequence: int = 1
    fees_paid: float = 0.0
    trade_log: List[TradeExecution] = field(default_factory=list)

    def __post_init__(self) -> None:
        if self.leverage_settings is None:
            self.leverage_settings = get_leverage_settings()
        if self.last_financing_timestamp is None:
            self.last_financing_timestamp = self.clock.current
        self._recalculate_equity()
        self.peak_equity = max(self.peak_equity, self.equity)

    def _gross_exposure(self) -> float:
        return sum(abs(pos.current_price * pos.qty) for pos in self.positions.values())

    def _accrue_financing_cost(self, delta_seconds: float, gross_exposure: Optional[float] = None) -> None:
        if delta_seconds <= 0:
            self.last_financing_timestamp = self.clock.current
            return
        gross = self._gross_exposure() if gross_exposure is None else gross_exposure
        if gross <= 0:
            self.last_financing_timestamp = self.clock.current
            return
        base_equity = max(self.equity, 0.0)
        borrow_notional = max(0.0, gross - base_equity)
        if borrow_notional <= 0:
            self.last_financing_timestamp = self.clock.current
            return
        day_fraction = delta_seconds / 86400.0
        daily_rate = self.leverage_settings.daily_cost
        cost = borrow_notional * daily_rate * day_fraction
        if cost <= 0:
            self.last_financing_timestamp = self.clock.current
            return
        self.cash -= cost
        self.fees_paid += cost
        self.financing_cost_paid += cost
        self.last_financing_timestamp = self.clock.current

    def update_market_prices(self) -> None:
        for symbol, position in self.positions.items():
            series = self.prices.get(symbol)
            if series is None:
                continue
            position.update_price(series.price("Close"))
        self._recalculate_equity()

    def _recalculate_equity(self) -> None:
        net_position_value = sum(pos.market_value for pos in self.positions.values())
        gross_value = self._gross_exposure()
        self.gross_exposure = gross_value
        self.equity = self.cash + net_position_value
        self.peak_equity = max(self.peak_equity, self.equity)
        max_gross_allowed = self.leverage_settings.max_gross_leverage * max(self.equity, 0.0)
        self.buying_power = max(0.0, max_gross_allowed - gross_value)

    def current_bid(self, symbol: str) -> Optional[float]:
        series = self.prices.get(symbol)
        if series is None:
            return None
        return coerce_numeric(
            series.current_row.get("Low", series.price("Close")),
            default=series.price("Close"),
        )

    def current_ask(self, symbol: str) -> Optional[float]:
        series = self.prices.get(symbol)
        if series is None:
            return None
        return coerce_numeric(
            series.current_row.get("High", series.price("Close")),
            default=series.price("Close"),
        )

    @property
    def drawdown(self) -> float:
        return max(0.0, self.peak_equity - self.equity)

    @property
    def drawdown_pct(self) -> float:
        if self.peak_equity <= 0:
            return 0.0
        return self.drawdown / self.peak_equity

    def place_take_profit(self, symbol: str, side: str, price: float, qty: float) -> None:
        self.take_profit_targets.append(TakeProfitTarget(symbol, side, price, qty))

    def register_maxdiff_entry(
        self,
        symbol: str,
        side: str,
        limit_price: float,
        target_qty: float,
        tolerance_pct: float,
        expiry_minutes: int,
    ) -> None:
        if limit_price <= 0 or target_qty <= 0:
            return
        now = self.clock.current
        expiry_minutes = max(1, int(expiry_minutes))
        watcher = MaxDiffEntryWatcher(
            symbol=symbol.upper(),
            side=_normalise_side(side),
            limit_price=float(limit_price),
            target_qty=float(abs(target_qty)),
            tolerance_pct=max(0.0, float(tolerance_pct)),
            expiry=now + timedelta(minutes=expiry_minutes),
            created_at=now,
            last_checked=now,
        )
        self.maxdiff_entries.append(watcher)

    def register_maxdiff_exit(
        self,
        symbol: str,
        side: str,
        takeprofit_price: float,
        expiry_minutes: int,
        tolerance_pct: float = 0.001,
    ) -> None:
        if takeprofit_price <= 0:
            return
        now = self.clock.current
        expiry_minutes = max(1, int(expiry_minutes))
        watcher = MaxDiffExitWatcher(
            symbol=symbol.upper(),
            entry_side=_normalise_side(side),
            takeprofit_price=float(takeprofit_price),
            expiry=now + timedelta(minutes=expiry_minutes),
            created_at=now,
            last_checked=now,
            tolerance_pct=max(0.0, float(tolerance_pct)),
        )
        self.maxdiff_exits.append(watcher)

    def next_order_id(self) -> str:
        order_id = f"SIM-{self.order_sequence}"
        self.order_sequence += 1
        return order_id

    def register_order(self, order: SimulatedOrder) -> None:
        self.open_orders[order.order_id] = order

    def fill_order(self, order_id: str) -> None:
        order = self.open_orders.get(order_id)
        if not order:
            return
        order.status = "filled"
        self.open_orders.pop(order_id, None)

    def clear_symbol_orders(self, symbol: str) -> None:
        to_remove = [oid for oid, order in self.open_orders.items() if order.symbol == symbol]
        for oid in to_remove:
            self.open_orders.pop(oid, None)

    def advance_time(self, steps: int = 1) -> None:
        previous_time = self.clock.current
        previous_gross = self._gross_exposure()
        for series in self.prices.values():
            series.advance(steps)
        timestamps = [series.timestamp for series in self.prices.values()]
        if timestamps:
            self.clock.set(min(timestamps))
        delta_seconds = max(0.0, (self.clock.current - previous_time).total_seconds())
        self._accrue_financing_cost(delta_seconds, gross_exposure=previous_gross)
        self.update_market_prices()
        self._process_maxdiff_watchers(previous_time, self.clock.current)
        self._apply_take_profit_targets()

    def _process_maxdiff_watchers(self, start: datetime, end: datetime) -> None:
        if not self.maxdiff_entries and not self.maxdiff_exits:
            return
        if end < start:
            start, end = end, start
        symbols = {w.symbol for w in self.maxdiff_entries} | {w.symbol for w in self.maxdiff_exits}
        if not symbols:
            return
        for symbol in symbols:
            self._process_symbol_watchers(symbol, start, end)
        self._trim_expired_watchers(end)

    def _process_symbol_watchers(self, symbol: str, start: datetime, end: datetime) -> None:
        entries = [w for w in self.maxdiff_entries if w.symbol == symbol]
        exits = [w for w in self.maxdiff_exits if w.symbol == symbol]
        if not entries and not exits:
            return
        earliest = start
        for watcher in entries + exits:
            earliest = min(earliest, watcher.last_checked)
        earliest = max(start, earliest)
        bars = load_hourly_bars(symbol)
        if not bars.empty:
            start_ts = _as_utc_timestamp(earliest)
            end_ts = _as_utc_timestamp(end)
            symbol_bars = bars.loc[(bars["timestamp"] >= start_ts) & (bars["timestamp"] <= end_ts)]
        else:
            symbol_bars = pd.DataFrame()
        if symbol_bars.empty:
            self._process_symbol_bar_fallback(symbol, entries, exits, end)
            for watcher in entries + exits:
                watcher.last_checked = max(watcher.last_checked, end)
            return
        for _, row in symbol_bars.iterrows():
            ts = row["timestamp"]
            if isinstance(ts, pd.Timestamp):
                timestamp = ts.to_pydatetime()
            else:
                timestamp = ts
            if timestamp.tzinfo is None:
                timestamp = pytz.utc.localize(timestamp)
            else:
                timestamp = timestamp.astimezone(pytz.utc)
            self._process_entry_watchers(symbol, entries, row, timestamp)
            self._process_exit_watchers(symbol, exits, row, timestamp)
        last_ts = symbol_bars["timestamp"].max()
        if isinstance(last_ts, pd.Timestamp):
            last_dt = last_ts.to_pydatetime()
        else:
            last_dt = last_ts
        if last_dt.tzinfo is None:
            last_dt = pytz.utc.localize(last_dt)
        else:
            last_dt = last_dt.astimezone(pytz.utc)
        for watcher in entries + exits:
            watcher.last_checked = max(watcher.last_checked, last_dt)
            if watcher.last_checked < end:
                watcher.last_checked = end

    def _process_entry_watchers(
        self,
        symbol: str,
        watchers: List[MaxDiffEntryWatcher],
        row: pd.Series,
        timestamp: datetime,
    ) -> None:
        close = _row_value(row, "Close", "close", default=0.0)
        high = _row_value(row, "High", "high", default=close)
        low = _row_value(row, "Low", "low", default=close)
        for watcher in watchers:
            watcher.last_checked = max(watcher.last_checked, timestamp)
            if timestamp > watcher.expiry:
                continue
            existing = self.positions.get(symbol)
            if existing and existing.side == watcher.side and existing.qty >= watcher.target_qty - 1e-9:
                continue
            limit_price = watcher.limit_price
            tolerance = watcher.tolerance_pct
            if watcher.side == "buy":
                threshold = limit_price * (1.0 + tolerance)
                trigger = low <= threshold
            else:
                threshold = limit_price * (1.0 - tolerance)
                trigger = high >= threshold
            if watcher.last_fill is not None and (timestamp - watcher.last_fill) < watcher.min_interval:
                continue
            if not trigger:
                continue
            qty = watcher.target_qty
            if qty <= 0:
                continue
            self.ensure_position(symbol, qty, watcher.side, limit_price, market_row=row)
            watcher.fills += 1
            watcher.last_fill = timestamp

    def _process_exit_watchers(
        self,
        symbol: str,
        watchers: List[MaxDiffExitWatcher],
        row: pd.Series,
        timestamp: datetime,
    ) -> None:
        close = _row_value(row, "Close", "close", default=0.0)
        high = _row_value(row, "High", "high", default=close)
        low = _row_value(row, "Low", "low", default=close)
        for watcher in watchers:
            watcher.last_checked = max(watcher.last_checked, timestamp)
            if timestamp > watcher.expiry:
                continue
            position = self.positions.get(symbol)
            if not position or position.side != watcher.entry_side:
                continue
            qty = abs(position.qty)
            if qty <= 0:
                continue
            if watcher.last_fill is not None and (timestamp - watcher.last_fill) < watcher.min_interval:
                continue
            tolerance = watcher.tolerance_pct
            target = watcher.takeprofit_price
            if watcher.entry_side == "buy":
                trigger = high >= target * (1.0 - tolerance)
            else:
                trigger = low <= target * (1.0 + tolerance)
            if not trigger:
                continue
            self.close_position(symbol, target, qty, market_row=row)
            watcher.fills += 1
            watcher.last_fill = timestamp

    def _process_symbol_bar_fallback(
        self,
        symbol: str,
        entries: List[MaxDiffEntryWatcher],
        exits: List[MaxDiffExitWatcher],
        reference_time: datetime,
    ) -> None:
        series = self.prices.get(symbol)
        if series is None:
            return
        row = series.current_row
        close = _row_value(row, "Close", "close", default=0.0)
        fallback = pd.Series(
            {
                "Open": _row_value(row, "Open", "open", default=close),
                "High": _row_value(row, "High", "high", default=close),
                "Low": _row_value(row, "Low", "low", default=close),
                "Close": close,
            }
        )
        self._process_entry_watchers(symbol, entries, fallback, reference_time)
        self._process_exit_watchers(symbol, exits, fallback, reference_time)

    def _trim_expired_watchers(self, reference: datetime) -> None:
        self.maxdiff_entries = [w for w in self.maxdiff_entries if w.expiry > reference]
        self.maxdiff_exits = [w for w in self.maxdiff_exits if w.expiry > reference]

    def _apply_take_profit_targets(self) -> None:
        remaining: List[TakeProfitTarget] = []
        for target in self.take_profit_targets:
            series = self.prices.get(target.symbol)
            if series is None:
                continue
            close_price = series.price("Close")
            last_high = coerce_numeric(
                series.current_row.get("High", close_price),
                default=close_price,
            )
            last_low = coerce_numeric(
                series.current_row.get("Low", close_price),
                default=close_price,
            )
            met = False
            if target.side == "sell":
                met = last_high >= target.price
            else:
                met = last_low <= target.price
            if met:
                if target.symbol in self.positions:
                    self.close_position(target.symbol, target.price, target.qty)
            else:
                remaining.append(target)
        self.take_profit_targets = remaining

    def close_position(
        self,
        symbol: str,
        price: Optional[float] = None,
        qty: Optional[float] = None,
        market_row: Optional[pd.Series] = None,
    ) -> None:
        position = self.positions.get(symbol)
        if not position:
            return
        fill_qty = qty if qty is not None else position.qty
        price = price if price is not None else position.current_price
        fill_qty = min(fill_qty, position.qty)
        trade_side = "sell" if position.side == "buy" else "buy"
        self._apply_trade_cash(symbol, trade_side, price, fill_qty, market_row)
        if fill_qty >= position.qty:
            self.positions.pop(symbol, None)
        else:
            position.qty -= fill_qty
        self.update_market_prices()

    def ensure_position(
        self,
        symbol: str,
        qty: float,
        side: str,
        price: float,
        market_row: Optional[pd.Series] = None,
    ) -> None:
        position = self.positions.get(symbol)
        if position is None:
            self.positions[symbol] = SimulatedPosition(
                symbol=symbol,
                qty=qty,
                side=side,
                avg_entry_price=price,
                current_price=price,
            )
            self._apply_trade_cash(symbol, side, price, qty, market_row)
            self.update_market_prices()
            return

        if position.side == side:
            self._apply_trade_cash(symbol, side, price, qty, market_row)
            total_qty = position.qty + qty
            position.avg_entry_price = (
                (position.avg_entry_price * position.qty) + (price * qty)
            ) / total_qty
            position.qty = total_qty
            self.update_market_prices()
            return

        # Opposite side order reduces or flips the existing position
        if side == "buy":
            # buy order closes part of a short
            if qty < position.qty:
                self._apply_trade_cash(symbol, side, price, qty, market_row)
                position.qty -= qty
                self.update_market_prices()
                return
            elif qty == position.qty:
                self._apply_trade_cash(symbol, side, price, qty, market_row)
                self.positions.pop(symbol, None)
                self.update_market_prices()
                return
            else:
                self._apply_trade_cash(symbol, side, price, position.qty, market_row)
                remainder = qty - position.qty
                self.positions.pop(symbol, None)
                self.ensure_position(symbol, remainder, side="buy", price=price, market_row=market_row)
                return
        else:
            # sell order closes part of a long
            if qty < position.qty:
                self._apply_trade_cash(symbol, side, price, qty, market_row)
                position.qty -= qty
                self.update_market_prices()
                return
            elif qty == position.qty:
                self._apply_trade_cash(symbol, side, price, qty, market_row)
                self.positions.pop(symbol, None)
                self.update_market_prices()
                return
            else:
                self._apply_trade_cash(symbol, side, price, position.qty, market_row)
                remainder = qty - position.qty
                self.positions.pop(symbol, None)
                self.ensure_position(symbol, remainder, side="sell", price=price, market_row=market_row)
                return

    def symbols(self) -> Iterable[str]:
        return self.prices.keys()

    def _apply_trade_cash(
        self,
        symbol: str,
        side: str,
        price: float,
        qty: float,
        market_row: Optional[pd.Series] = None,
    ) -> None:
        if qty <= 0:
            return
        intended_price = price
        series = self.prices.get(symbol)
        mid_price = intended_price
        vol_bps = 0.0
<<<<<<< HEAD
        if series is not None:
            current_row = series.current_row
            close_price = series.price("Close")
            high = coerce_numeric(
                current_row.get("High", close_price),
                default=close_price,
            )
            low = coerce_numeric(
                current_row.get("Low", close_price),
                default=close_price,
            )
            mid_price = max(1e-9, (high + low) / 2.0)
            if mid_price > 0:
                vol_bps = abs(high - low) / mid_price * 1e4
=======
        reference_row: Optional[pd.Series] = market_row
        if reference_row is None and series is not None:
            reference_row = series.current_row
        if reference_row is not None:
            high = _row_value(reference_row, "High", "high", default=price)
            low = _row_value(reference_row, "Low", "low", default=price)
        else:
            high = low = price
        mid_price = max(1e-9, (high + low) / 2.0)
        side_lower = side.lower()
        if side_lower == "buy":
            mid_price = max(1e-9, min(mid_price, price))
        else:
            mid_price = max(1e-9, max(mid_price, price))
        if mid_price > 0:
            vol_bps = abs(high - low) / mid_price * 1e4
>>>>>>> 898e2cc1
        liquidity_tier = classify_liquidity(symbol)
        intended_notional = intended_price * qty
        executed_price, slip_bps = simulate_fill(side, intended_price, mid_price, vol_bps, intended_notional, liquidity_tier)
        price = executed_price
        notional = price * qty
        rate = CRYPTO_TRADING_FEE if symbol.upper() in crypto_symbols else TRADING_FEE
        fee = notional * rate
        cash_delta: float
        if side == "buy":
            cash_delta = -(notional + fee)
        else:
            cash_delta = notional - fee
        self.cash += cash_delta
        self.fees_paid += fee
        self.trade_log.append(
            TradeExecution(
                timestamp=self.clock.current,
                symbol=symbol,
                side=side,
                price=price,
                qty=qty,
                notional=notional,
                fee=fee,
                cash_delta=cash_delta,
                slip_bps=slip_bps,
            )
        )


SIMULATION_STATE: Optional[SimulationState] = None


def set_state(state: SimulationState) -> None:
    global SIMULATION_STATE
    SIMULATION_STATE = state


def get_state() -> SimulationState:
    if SIMULATION_STATE is None:
        raise RuntimeError("Simulation state has not been initialised")
    return SIMULATION_STATE<|MERGE_RESOLUTION|>--- conflicted
+++ resolved
@@ -32,8 +32,8 @@
 def _row_value(row: pd.Series, *names: str, default: float) -> float:
     for name in names:
         if name in row and pd.notna(row[name]):
-            return float(row[name])
-    return float(default)
+            return coerce_numeric(row[name], default=default)
+    return coerce_numeric(default, default=default)
 
 
 def _as_utc_timestamp(value: datetime) -> pd.Timestamp:
@@ -284,19 +284,15 @@
         series = self.prices.get(symbol)
         if series is None:
             return None
-        return coerce_numeric(
-            series.current_row.get("Low", series.price("Close")),
-            default=series.price("Close"),
-        )
+        close_price = series.price("Close")
+        return _row_value(series.current_row, "Low", "low", default=close_price)
 
     def current_ask(self, symbol: str) -> Optional[float]:
         series = self.prices.get(symbol)
         if series is None:
             return None
-        return coerce_numeric(
-            series.current_row.get("High", series.price("Close")),
-            default=series.price("Close"),
-        )
+        close_price = series.price("Close")
+        return _row_value(series.current_row, "High", "high", default=close_price)
 
     @property
     def drawdown(self) -> float:
@@ -556,14 +552,8 @@
             if series is None:
                 continue
             close_price = series.price("Close")
-            last_high = coerce_numeric(
-                series.current_row.get("High", close_price),
-                default=close_price,
-            )
-            last_low = coerce_numeric(
-                series.current_row.get("Low", close_price),
-                default=close_price,
-            )
+            last_high = _row_value(series.current_row, "High", "high", default=close_price)
+            last_low = _row_value(series.current_row, "Low", "low", default=close_price)
             met = False
             if target.side == "sell":
                 met = last_high >= target.price
@@ -683,22 +673,6 @@
         series = self.prices.get(symbol)
         mid_price = intended_price
         vol_bps = 0.0
-<<<<<<< HEAD
-        if series is not None:
-            current_row = series.current_row
-            close_price = series.price("Close")
-            high = coerce_numeric(
-                current_row.get("High", close_price),
-                default=close_price,
-            )
-            low = coerce_numeric(
-                current_row.get("Low", close_price),
-                default=close_price,
-            )
-            mid_price = max(1e-9, (high + low) / 2.0)
-            if mid_price > 0:
-                vol_bps = abs(high - low) / mid_price * 1e4
-=======
         reference_row: Optional[pd.Series] = market_row
         if reference_row is None and series is not None:
             reference_row = series.current_row
@@ -715,7 +689,6 @@
             mid_price = max(1e-9, max(mid_price, price))
         if mid_price > 0:
             vol_bps = abs(high - low) / mid_price * 1e4
->>>>>>> 898e2cc1
         liquidity_tier = classify_liquidity(symbol)
         intended_notional = intended_price * qty
         executed_price, slip_bps = simulate_fill(side, intended_price, mid_price, vol_bps, intended_notional, liquidity_tier)
