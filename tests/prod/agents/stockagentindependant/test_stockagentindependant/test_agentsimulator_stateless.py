import json
from datetime import datetime, timezone, date
from pathlib import Path

import pandas as pd
import pytest

from stockagentindependant.agentsimulator.market_data import MarketDataBundle, fetch_latest_ohlc
from stockagentindependant.agentsimulator.prompt_builder import (
    build_daily_plan_prompt,
    dump_prompt_package,
    plan_response_schema,
)


def _sample_frame() -> pd.DataFrame:
    index = pd.date_range("2025-01-01", periods=3, freq="D", tz="UTC")
    data = {
        "open": [50.0, 51.0, 52.0],
        "high": [50.0, 52.0, 53.0],
        "low": [50.0, 50.5, 51.0],
        "close": [50.0, 52.0, 54.0],
    }
    return pd.DataFrame(data, index=index)


def test_fetch_latest_ohlc_stateless_local(tmp_path: Path) -> None:
    df = _sample_frame().reset_index().rename(columns={"index": "timestamp"})
    csv_path = tmp_path / "MSFT_sample.csv"
    df.to_csv(csv_path, index=False)

    bundle = fetch_latest_ohlc(
        symbols=["MSFT"],
        lookback_days=2,
        as_of=datetime(2025, 1, 10, tzinfo=timezone.utc),
        local_data_dir=tmp_path,
        allow_remote_download=False,
    )

    bars = bundle.get_symbol_bars("MSFT")
    assert len(bars) == 2
    history = bundle.to_payload()
    first = history["MSFT"][0]
    assert first["open_pct"] == pytest.approx(0.0)
    last = history["MSFT"][-1]
    assert last["high_pct"] == pytest.approx((53.0 - 52.0) / 52.0)
    assert last["close_pct"] == pytest.approx((54.0 - 52.0) / 52.0)


def test_build_daily_plan_prompt_stateless_payload() -> None:
    bundle = MarketDataBundle(
        bars={"MSFT": _sample_frame()},
        lookback_days=3,
        as_of=datetime(2025, 1, 4, tzinfo=timezone.utc),
    )
    prompt, payload = build_daily_plan_prompt(
        market_data=bundle,
        target_date=date(2025, 1, 7),
        symbols=["MSFT"],
        include_market_history=True,
    )

    assert "paper-trading benchmark" in prompt
    assert "percent changes per symbol" in prompt
    assert "capital allocation" in prompt.lower()
    assert "capital_allocation_plan" in prompt
    assert "trainingdata/" in prompt
    assert "market_data" in payload
    assert "account" not in payload
    history = payload["market_data"]["MSFT"]
    assert history[1]["high_pct"] == pytest.approx(0.04)


def test_dump_prompt_package_stateless_json() -> None:
    bundle = MarketDataBundle(
        bars={"MSFT": _sample_frame()},
        lookback_days=3,
        as_of=datetime(2025, 1, 4, tzinfo=timezone.utc),
    )
    package = dump_prompt_package(
        market_data=bundle,
        target_date=date(2025, 1, 7),
        include_market_history=True,
    )
    payload = json.loads(package["user_payload_json"])
    assert "market_data" in payload
    assert "account" not in payload
    assert payload["market_data"]["MSFT"][2]["close_pct"] == pytest.approx((54.0 - 52.0) / 52.0)

    schema = plan_response_schema()
<<<<<<< HEAD
    assert "instructions" in schema["required"]
    required_fields = schema["properties"]["instructions"]["items"]["required"]
=======
    assert set(schema.get("required", [])) >= {"target_date", "instructions"}
    required_fields = schema["properties"]["instructions"]["items"].get("required", [])
>>>>>>> 994f7a56
    assert "notes" in required_fields<|MERGE_RESOLUTION|>--- conflicted
+++ resolved
@@ -88,11 +88,16 @@
     assert payload["market_data"]["MSFT"][2]["close_pct"] == pytest.approx((54.0 - 52.0) / 52.0)
 
     schema = plan_response_schema()
-<<<<<<< HEAD
-    assert "instructions" in schema["required"]
-    required_fields = schema["properties"]["instructions"]["items"]["required"]
-=======
     assert set(schema.get("required", [])) >= {"target_date", "instructions"}
-    required_fields = schema["properties"]["instructions"]["items"].get("required", [])
->>>>>>> 994f7a56
+    required_fields = set(schema["properties"]["instructions"]["items"].get("required", []))
+    assert {
+        "symbol",
+        "action",
+        "quantity",
+        "execution_session",
+        "entry_price",
+        "exit_price",
+        "exit_reason",
+        "notes",
+    } <= required_fields
     assert "notes" in required_fields