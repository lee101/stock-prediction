import json
from datetime import datetime, timezone, date
from pathlib import Path

import pandas as pd
import pytest

from stockagent.agentsimulator.market_data import MarketDataBundle, fetch_latest_ohlc
from stockagent.agentsimulator.prompt_builder import (
    build_daily_plan_prompt,
    dump_prompt_package,
    plan_response_schema,
)


def _sample_frame() -> pd.DataFrame:
    index = pd.date_range("2025-01-01", periods=3, freq="D", tz="UTC")
    data = {
        "open": [100.0, 102.0, 103.0],
        "high": [100.0, 103.0, 104.0],
        "low": [100.0, 101.0, 102.0],
        "close": [100.0, 102.0, 104.0],
    }
    return pd.DataFrame(data, index=index)


def test_fetch_latest_ohlc_uses_local_cache(tmp_path: Path) -> None:
    df = _sample_frame().reset_index().rename(columns={"index": "timestamp"})
    csv_path = tmp_path / "AAPL_sample.csv"
    df.to_csv(csv_path, index=False)

    bundle = fetch_latest_ohlc(
        symbols=["AAPL"],
        lookback_days=2,
        as_of=datetime(2025, 1, 10, tzinfo=timezone.utc),
        local_data_dir=tmp_path,
    )

    bars = bundle.get_symbol_bars("AAPL")
    assert len(bars) == 2
    assert list(bars.index) == sorted(bars.index)
    trading_days = bundle.trading_days()
    assert len(trading_days) == len(bars)

    payload = bundle.to_payload()
    history = payload["AAPL"]
    assert len(history) == 2
    first = history[0]
    assert set(first.keys()) == {"timestamp", "open_pct", "high_pct", "low_pct", "close_pct"}
    assert first["open_pct"] == pytest.approx(0.0)
    last = history[-1]
    assert last["open_pct"] == pytest.approx((103.0 - 102.0) / 102.0)
    assert last["close_pct"] == pytest.approx((104.0 - 102.0) / 102.0)


def test_build_daily_plan_prompt_includes_account_percent_history() -> None:
    bundle = MarketDataBundle(
        bars={"AAPL": _sample_frame()},
        lookback_days=3,
        as_of=datetime(2025, 1, 4, tzinfo=timezone.utc),
    )
    account_payload = {
        "equity": 1_000_000.0,
        "cash": 500_000.0,
        "buying_power": 1_500_000.0,
        "timestamp": "2025-01-03T00:00:00+00:00",
        "positions": [],
    }
    target = date(2025, 1, 6)

    prompt, payload = build_daily_plan_prompt(
        market_data=bundle,
        account_payload=account_payload,
        target_date=target,
        symbols=["AAPL"],
        include_market_history=True,
    )

    assert "percent changes per symbol" in prompt
    assert "capital allocation" in prompt.lower()
    assert "capital_allocation_plan" in prompt
    assert "trainingdata/" in prompt
    assert str(bundle.lookback_days) in prompt
    assert payload["account"]["equity"] == account_payload["equity"]
    history = payload["market_data"]["AAPL"]
    assert len(history) == 3
    assert history[1]["close_pct"] == pytest.approx(0.02)


def test_dump_prompt_package_serializes_expected_payload() -> None:
    bundle = MarketDataBundle(
        bars={"AAPL": _sample_frame()},
        lookback_days=3,
        as_of=datetime(2025, 1, 4, tzinfo=timezone.utc),
    )
    package = dump_prompt_package(
        market_data=bundle,
        target_date=date(2025, 1, 6),
        include_market_history=True,
    )

    assert {"system_prompt", "user_prompt", "user_payload_json"} <= set(package.keys())
    payload = json.loads(package["user_payload_json"])
    assert "account" in payload
    assert "market_data" in payload
    assert payload["market_data"]["AAPL"][2]["high_pct"] == pytest.approx((104.0 - 102.0) / 102.0)

    schema = plan_response_schema()
<<<<<<< HEAD
    instruction_schema = schema["properties"]["instructions"]["items"]
    requirements = set(instruction_schema["required"])
    assert {"symbol", "action", "quantity", "execution_session"} <= requirements
=======
    instructions_schema = schema["properties"]["instructions"]["items"]
    requirements = instructions_schema.get("required", [])
    assert {"symbol", "action", "quantity", "execution_session"} <= set(requirements)
    assert set(schema.get("required", [])) >= {"target_date", "instructions"}
>>>>>>> 994f7a56
<|MERGE_RESOLUTION|>--- conflicted
+++ resolved
@@ -106,13 +106,16 @@
     assert payload["market_data"]["AAPL"][2]["high_pct"] == pytest.approx((104.0 - 102.0) / 102.0)
 
     schema = plan_response_schema()
-<<<<<<< HEAD
-    instruction_schema = schema["properties"]["instructions"]["items"]
-    requirements = set(instruction_schema["required"])
-    assert {"symbol", "action", "quantity", "execution_session"} <= requirements
-=======
     instructions_schema = schema["properties"]["instructions"]["items"]
-    requirements = instructions_schema.get("required", [])
-    assert {"symbol", "action", "quantity", "execution_session"} <= set(requirements)
-    assert set(schema.get("required", [])) >= {"target_date", "instructions"}
->>>>>>> 994f7a56
+    required_fields = set(instructions_schema.get("required", []))
+    assert {
+        "symbol",
+        "action",
+        "quantity",
+        "execution_session",
+        "entry_price",
+        "exit_price",
+        "exit_reason",
+        "notes",
+    } <= required_fields
+    assert set(schema.get("required", [])) >= {"target_date", "instructions"}