import random
from datetime import datetime
from time import sleep

import alpaca_wrapper
<<<<<<< HEAD
from data_curate_minute import download_minute_stock_data
=======
>>>>>>> 8d7833ba
from data_curate_daily import download_daily_stock_data
# from predict_stock import make_predictions
from decorator_utils import timeit
from predict_stock_forecasting import make_predictions


# read do_retrain argument from argparse
# do_retrain = True


@timeit
def do_forecasting():
    if False:
        current_time_formatted = '2021-12-05 18:20:29'
        current_time_formatted = '2021-12-09 12:16:26'  # new/ more data
        current_time_formatted = '2021-12-11 07:57:21-2'  # new/ less data tickers
        # current_time_formatted = 'min' # new/ less data tickers
        # current_time_formatted = '2021-12-30 20:11:47'  # new/ 30 minute data
    else:
        current_time_formatted = datetime.now().strftime('%Y-%m-%d %H:%M:%S')
        download_daily_stock_data(current_time_formatted)
    predictions = make_predictions(current_time_formatted)

    current_time_formatted = datetime.now().strftime('%Y-%m-%d %H:%M:%S')
    download_minute_stock_data(current_time_formatted)
    minute_predictions = make_predictions(current_time_formatted, pred_name='minute')

    make_trade_suggestions(predictions, minute_predictions)

def close_profitable_trades(all_preds):
    positions = alpaca_wrapper.list_positions()
    global made_money_recently
    # close all positions that are not in this current held stock
    already_held_stock = False
    has_traded = False
    for position in positions:
        if float(position.unrealized_pl) < 0:
            made_money_recently = False
        else:
            made_money_recently = True

        is_worsening_position = False
        for index, row in all_preds.iterrows():
            if row['instrument'] == position.symbol:
                # make it reasonably easy to back out of bad trades
                if (row['close_predicted_price_minute'] < 0) and position.side == 'long':
                    is_worsening_position = True

                if (row['close_predicted_price_minute'] > 0) and position.side == 'short':
                    is_worsening_position = True

                # if random.choice([True, False, False, False, False, False, False, False, False, False, False, False, False, False, False]) or at_market_open:
                if is_worsening_position:
                    alpaca_wrapper.close_position_at_current_price(position, row)
                    has_traded = True
                    print(f"Closing predicted to worsen position {position.symbol}")

                else:
                    pass
                    # instant close?
                    # if float(position.unrealized_plpc) > 0.004:  ## or float(position.unrealized_pl) > 50:
                    #     print(f"Closing good position")
                    #     alpaca_wrapper.close_position_violently(position)
                    # todo test take profit?
                    # alpaca_wrapper.open_take_profit_position(position, row)
                    # print(
                    #     f"keeping position {position.symbol} - predicted to get better - open takeprofit at {row['close_last_price_minute'] }")



made_money_recently = True

def buy_stock(row, all_preds):
    """
    or sell stock
    :param row:
    :return:
    """
    global made_money_recently
    positions = alpaca_wrapper.list_positions()

    currentBuySymbol = row['instrument']
    # close all positions that are not in this current held stock
    already_held_stock = False
    new_position_side = 'short' if row['close_predicted_price_minute'] < 0 else 'long'
    has_traded = False
    for position in positions:
        if float(position.unrealized_pl) < 0:
            made_money_recently = False
        else:
            made_money_recently = True

        if position.symbol != currentBuySymbol:
            ## dont trade until we made money
            if float(position.unrealized_pl) < 0 and float(position.unrealized_plpc) < 0: # think more carefully about jumping off positions until we make good profit
                # skip closing bad positions, sometimes wait for a while before jumping between stock
                # if not at market open
                current_time = datetime.now()
                at_market_open = False
                # if current_time.hour == 1:
                #     at_market_open = True
                # find stance on current position
                # can close if we predict it to get worse
                is_worsening_position = False
                for index, row in all_preds.iterrows():
                    if row['instrument'] == position.symbol:
                        # make it reasonably easy to back out of bad trades
                        if (row['close_predicted_price_minute'] < 0) and position.side == 'long':
                            is_worsening_position = True
                            break
                        if (row['close_predicted_price_minute'] > 0) and position.side == 'short':
                            is_worsening_position = True
                            break
                # if random.choice([True, False, False, False, False, False, False, False, False, False, False, False, False, False, False]) or at_market_open:
                # if is_worsening_position:
                #     alpaca_wrapper.close_position_violently(position)
                #     has_traded = True
                #     print(f"Closing worsening bad position {position.symbol}")
                #
                # else:
                # done later
                already_held_stock = True
                print(
                    f"hodling bad position {position.symbol} instead of {new_position_side} {currentBuySymbol} - predicted to get better")

            else:
                # alpaca_wrapper.close_position_violently(position)
                # has_traded = True
                # print(f"Closing position {position.symbol}")
                # alpaca_wrapper.close_position_violently(position)
                has_traded = False
                print(f"Not jumping to buy other stock - ")
        elif position.side == new_position_side:
            print("Already holding {}".format(currentBuySymbol))
            already_held_stock = True
        else:
            alpaca_wrapper.close_position_at_current_price(position, row)
            has_traded = True
            print(f"changing stance on {currentBuySymbol} to {new_position_side}")

    if not already_held_stock:
        print(f"{new_position_side} {currentBuySymbol}")
        margin_multiplier = 1.9
        if not made_money_recently:
            margin_multiplier = .03
        alpaca_wrapper.buy_stock(currentBuySymbol, row, margin_multiplier)
        return True
    return has_traded


def make_trade_suggestions(predictions, minute_predictions):
    ### join predictions and minute predictions
    # convert to ints to join

    predictions = predictions.merge(minute_predictions, how='outer', on='instrument', suffixes=['', '_minute'])


    alpaca_wrapper.re_setup_vars()

    # sort df by close predicted price
    # where closemin_loss_trading_profit is positive
<<<<<<< HEAD
    # add new absolute movement column
    # predictions['absolute_movement'] = abs(predictions['close_predicted_price'] + predictions['close_predicted_price_minute'] * 3) # movement of both predictions
    predictions['absolute_movement'] = abs(predictions['close_predicted_price_minute']) # movement of both predictions
    # sort by close_predicted_price absolute movement
    predictions.sort_values(by=['absolute_movement'], ascending=False, inplace=True)
    do_trade = False
    has_traded = False
    alpaca_wrapper.close_open_orders() # all orders cancelled/remade
=======
    # todo most absolute movement?
    predictions.sort_values(by=['closemin_loss_trading_profit'], ascending=False, inplace=True)
>>>>>>> 8d7833ba
    for index, row in predictions.iterrows():

        # if row['close_predicted_price'] > 0:
        # check that close_predicted_price and close_predicted_price_minute dont have opposite signs
        if row['close_predicted_price'] * row['close_predicted_price_minute'] < 0:
            print(f"conflicting preds {row['instrument']} {row['close_predicted_price']} {row['close_predicted_price_minute']}")
            continue
        # both made profit
        if row['closemin_loss_trading_profit'] > 0 and row['closemin_loss_trading_profit_minute'] > 0:
            print("Trade suggestion")
            print(row)

            has_traded = buy_stock(row, predictions)
            do_trade = True
            break
    if not has_traded:
        print("No trade suggestions, trying to exit position")
        close_profitable_trades(predictions)
    if do_trade:
        sleep(5)


if __name__ == '__main__':
    # in development, use the following line to avoid re downloading data
    while True:
        try:
            # skip running logic if not us stock exchange ?

            do_forecasting()
        except Exception as e:
            print(e)
        # sleep for 1 minutes
        print("Sleeping for 5sec")
        sleep(5)

    # make_trade_suggestions(pd.read_csv('/home/lee/code/stock/results/predictions-2021-12-23_23-04-07.csv'))<|MERGE_RESOLUTION|>--- conflicted
+++ resolved
@@ -3,10 +3,7 @@
 from time import sleep
 
 import alpaca_wrapper
-<<<<<<< HEAD
 from data_curate_minute import download_minute_stock_data
-=======
->>>>>>> 8d7833ba
 from data_curate_daily import download_daily_stock_data
 # from predict_stock import make_predictions
 from decorator_utils import timeit
@@ -168,7 +165,6 @@
 
     # sort df by close predicted price
     # where closemin_loss_trading_profit is positive
-<<<<<<< HEAD
     # add new absolute movement column
     # predictions['absolute_movement'] = abs(predictions['close_predicted_price'] + predictions['close_predicted_price_minute'] * 3) # movement of both predictions
     predictions['absolute_movement'] = abs(predictions['close_predicted_price_minute']) # movement of both predictions
@@ -177,10 +173,7 @@
     do_trade = False
     has_traded = False
     alpaca_wrapper.close_open_orders() # all orders cancelled/remade
-=======
-    # todo most absolute movement?
-    predictions.sort_values(by=['closemin_loss_trading_profit'], ascending=False, inplace=True)
->>>>>>> 8d7833ba
+    # todo exec top entry_trading_profit
     for index, row in predictions.iterrows():
 
         # if row['close_predicted_price'] > 0:
