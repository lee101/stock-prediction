--- conflicted
+++ resolved
@@ -458,13 +458,8 @@
 
 @debounce(
     MAXDIFF_ENTRY_SPAWN_DEBOUNCE_SECONDS,
-<<<<<<< HEAD
-    key_func=lambda symbol, side, limit_price, target_qty, tolerance_pct=0.0066, expiry_minutes=1440, poll_seconds=MAXDIFF_ENTRY_DEFAULT_POLL_SECONDS, entry_strategy=None: (
-        f"{symbol}_{side}_{limit_price}_{target_qty}_{tolerance_pct}_{expiry_minutes}_{poll_seconds}_{entry_strategy or ''}"
-=======
-    key_func=lambda symbol, side, limit_price, target_qty, tolerance_pct=0.0066, expiry_minutes=1440, poll_seconds=MAXDIFF_ENTRY_DEFAULT_POLL_SECONDS, force_immediate=False, priority_rank=None: (
-        f"{symbol}_{side}_{limit_price}_{target_qty}_{tolerance_pct}_{expiry_minutes}_{poll_seconds}_{int(bool(force_immediate))}_{priority_rank if priority_rank is not None else 'none'}"
->>>>>>> 89047ed6
+    key_func=lambda symbol, side, limit_price, target_qty, tolerance_pct=0.0066, expiry_minutes=1440, poll_seconds=MAXDIFF_ENTRY_DEFAULT_POLL_SECONDS, entry_strategy=None, force_immediate=False, priority_rank=None: (
+        f"{symbol}_{side}_{limit_price}_{target_qty}_{tolerance_pct}_{expiry_minutes}_{poll_seconds}_{entry_strategy or ''}_{int(bool(force_immediate))}_{priority_rank if priority_rank is not None else 'none'}"
     ),
 )
 def spawn_open_position_at_maxdiff_takeprofit(
@@ -475,13 +470,10 @@
     tolerance_pct: float = 0.0066,
     expiry_minutes: int = 60 * 24,
     poll_seconds: int = MAXDIFF_ENTRY_DEFAULT_POLL_SECONDS,
-<<<<<<< HEAD
     entry_strategy: Optional[str] = None,
-=======
     *,
     force_immediate: bool = False,
     priority_rank: Optional[int] = None,
->>>>>>> 89047ed6
 ):
     """
     Spawn a watchdog process that attempts to open a maxdiff position when price approaches the target.
@@ -565,11 +557,8 @@
         "active": True,
         "config_path": str(config_path),
         "poll_seconds": poll_seconds_int,
-<<<<<<< HEAD
         "entry_strategy": entry_strategy,
-=======
         "force_immediate": bool(force_immediate),
->>>>>>> 89047ed6
     }
     if priority_value is not None:
         metadata["priority_rank"] = priority_value
