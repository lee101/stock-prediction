--- conflicted
+++ resolved
@@ -1,17 +1,9 @@
 """
-Toto forecasting wrapper that mirrors the Chronos interface while enabling
-TorchCompile and hardware-aware speed-ups.
+Toto forecasting wrapper that mirrors the Chronos interface while adding
+torch.compile options, AMP controls, and GPU-aware retry logic.
 """
 from __future__ import annotations
 
-<<<<<<< HEAD
-import contextlib
-from dataclasses import dataclass
-from typing import List, Optional, Union
-
-import numpy as np
-import torch
-=======
 import logging
 import sys
 from contextlib import nullcontext
@@ -22,8 +14,7 @@
 import torch
 
 # need to uv pip install -e . in here after dl toto
-sys.path.insert(0, '/mnt/fast/code/chronos-forecasting/toto')
->>>>>>> e6eda3bd
+sys.path.insert(0, "/mnt/fast/code/chronos-forecasting/toto")
 
 _IMPORT_ERROR: Optional[Exception] = None
 
@@ -46,7 +37,7 @@
 
 logger = logging.getLogger(__name__)
 
-# Enable tensor-core friendly matmul defaults once per process.
+# Enable tensor-core friendly defaults when possible.
 if torch.cuda.is_available():
     torch.backends.cuda.matmul.allow_tf32 = True
 torch.set_float32_matmul_precision("medium")
@@ -59,23 +50,17 @@
     samples: np.ndarray
 
     def numpy(self) -> np.ndarray:
-        """
-        Return samples in Chronos-compatible layout.
-        """
+        """Return samples in Chronos-compatible layout."""
         samples = self.samples
 
         if samples.ndim == 4 and samples.shape[0] == 1:
             samples = samples.squeeze(0)
-
         if samples.ndim == 3 and samples.shape[0] == 1:
             samples = samples.squeeze(0)
-
         if samples.ndim == 2 and samples.shape[0] == 1:
             return samples.squeeze(0)
-
         if samples.ndim == 2:
             return samples.T
-
         return samples
 
 
@@ -165,10 +150,7 @@
             )
             _maybe_empty_cuda_cache(device)
             attempt += 1
-            next_samples_per_batch = max(
-                min_samples_per_batch,
-                current_samples_per_batch // 2,
-            )
+            next_samples_per_batch = max(min_samples_per_batch, current_samples_per_batch // 2)
             next_num_samples = current_num_samples
             if next_samples_per_batch == current_samples_per_batch:
                 if current_num_samples > min_num_samples:
@@ -196,60 +178,27 @@
     """
     Wrapper class that mimics ChronosPipeline behaviour for Toto.
     """
-<<<<<<< HEAD
 
     def __init__(
         self,
         model: Toto,
         device: str = "cuda",
         *,
-        compile_model: bool = True,
-        compile_mode: str = "max-autotune",
+        torch_dtype: Optional[torch.dtype] = None,
         amp_dtype: Optional[torch.dtype] = torch.float16,
-    ):
-        self.device = device
-        self.amp_dtype = amp_dtype if device.startswith("cuda") else None
-        self.model = model.to(device)
-        self.model.eval()
-        self._compiled = False
-
-        if compile_model:
-            try:
-                # Native module.compile introduced in recent PyTorch releases.
-                self.model.compile(mode=compile_mode)
-                self._compiled = True
-            except AttributeError:
-                # Fall back to torch.compile on older builds.
-                self.model = torch.compile(self.model, mode=compile_mode)  # type: ignore[assignment]
-                self._compiled = True
-            except Exception as exc:  # pragma: no cover - informational
-                print(f"Could not compile model: {exc}")
-
-        self.forecaster = TotoForecaster(self.model.model)
-
-    @property
-    def compiled(self) -> bool:
-        return self._compiled
-
-=======
-    
-    def __init__(
-        self,
-        model: Toto,
-        device: str = 'cuda',
-        *,
-        torch_dtype: Optional[torch.dtype] = None,
         max_oom_retries: int = 2,
         min_samples_per_batch: int = 32,
         min_num_samples: int = 256,
+        compile_model: bool = True,
         torch_compile: bool = False,
-        compile_mode: Optional[str] = None,
+        compile_mode: Optional[str] = "max-autotune",
         compile_backend: Optional[str] = None,
     ):
         if _IMPORT_ERROR is not None or MaskedTimeseries is None or TotoForecaster is None:
             raise RuntimeError(
                 "Toto dependencies are not available; ensure toto and its requirements are installed"
             ) from _IMPORT_ERROR
+
         self.device = device
         self.max_oom_retries = max(0, int(max_oom_retries))
         self.min_samples_per_batch = max(1, int(min_samples_per_batch))
@@ -268,10 +217,23 @@
         except StopIteration:
             self.model_dtype = torch_dtype or torch.float32
 
+        if device.startswith("cuda"):
+            self.amp_dtype = amp_dtype
+        else:
+            self.amp_dtype = None
+
+        if self.amp_dtype is not None and device.startswith("cuda"):
+            self._autocast_dtype: Optional[torch.dtype] = self.amp_dtype
+        elif device.startswith("cuda") and torch_dtype in {torch.float16, torch.bfloat16}:
+            self._autocast_dtype = torch_dtype
+        else:
+            self._autocast_dtype = None
+
         self._torch_compile_enabled = bool(torch_compile and hasattr(torch, "compile"))
         self._torch_compile_success = False
         self._compile_mode = compile_mode
         self._compile_backend = compile_backend
+        self._compiled = False
 
         if self._torch_compile_enabled:
             if getattr(self.model, "model", None) is None:
@@ -287,6 +249,7 @@
                     compiled_core = torch.compile(self.model.model, **compile_kwargs)  # type: ignore[arg-type]
                     self.model.model = compiled_core  # type: ignore[attr-defined]
                     self._torch_compile_success = True
+                    self._compiled = True
                     logger.info(
                         "Enabled torch.compile for Toto model (mode=%s, backend=%s).",
                         compile_mode,
@@ -296,21 +259,41 @@
                     self._torch_compile_enabled = False
                     logger.warning("torch.compile failed for Toto model: %s", exc)
 
-        # Optionally run native Toto compile when torch.compile is not used
-        if not self._torch_compile_success:
+        if compile_model and not self._torch_compile_success:
             try:
-                self.model.compile()
-            except Exception as e:
-                logger.debug("Could not compile Toto model: %s", e)
+                if compile_mode:
+                    self.model.compile(mode=compile_mode)  # type: ignore[attr-defined]
+                else:
+                    self.model.compile()  # type: ignore[attr-defined]
+                self._compiled = True
+            except AttributeError:
+                if hasattr(torch, "compile"):
+                    compile_kwargs = {}
+                    if compile_mode:
+                        compile_kwargs["mode"] = compile_mode
+                    if compile_backend:
+                        compile_kwargs["backend"] = compile_backend
+                    try:
+                        self.model = torch.compile(self.model, **compile_kwargs)  # type: ignore[assignment]
+                        self._compiled = True
+                    except Exception as exc:
+                        logger.debug("torch.compile fallback failed for Toto model: %s", exc)
+            except Exception as exc:
+                logger.debug("Could not compile Toto model: %s", exc)
 
         self.forecaster = TotoForecaster(self.model.model)
-        if device.startswith("cuda") and torch_dtype in {torch.float16, torch.bfloat16}:
-            self._autocast_dtype: Optional[torch.dtype] = torch_dtype
-        else:
-            self._autocast_dtype = None
         self._last_run_metadata: Optional[dict] = None
-    
->>>>>>> e6eda3bd
+
+    @property
+    def compiled(self) -> bool:
+        """Return True if any compile step succeeded."""
+        return self._compiled or self._torch_compile_success
+
+    @property
+    def last_run_metadata(self) -> Optional[dict]:
+        """Return details captured during the most recent forecast execution."""
+        return self._last_run_metadata
+
     @classmethod
     def from_pretrained(
         cls,
@@ -319,60 +302,45 @@
         torch_dtype: Optional[torch.dtype] = None,
         *,
         compile_model: bool = True,
-        compile_mode: str = "max-autotune",
+        compile_mode: Optional[str] = "max-autotune",
         amp_dtype: Optional[torch.dtype] = torch.float16,
-        **_: object,
+        torch_compile: bool = False,
+        compile_backend: Optional[str] = None,
+        **kwargs: object,
     ) -> "TotoPipeline":
         """
         Load a pretrained Toto model and build a pipeline around it.
         """
-<<<<<<< HEAD
-        device = device_map if device_map != "mps" else "cpu"
-        model = Toto.from_pretrained(model_id)
-        if torch_dtype is not None:
-            model = model.to(dtype=torch_dtype)
-
-        return cls(
-            model,
-            device,
-            compile_model=compile_model,
-            compile_mode=compile_mode,
-            amp_dtype=amp_dtype,
-        )
-
-=======
         if _IMPORT_ERROR is not None or Toto is None:
             raise RuntimeError(
                 "Toto dependencies are not available; ensure toto and its requirements are installed"
             ) from _IMPORT_ERROR
-        device = device_map if device_map != "mps" else "cpu"  # MPS not fully supported
-        
-        # Load pre-trained Toto model
+
+        device = device_map if device_map != "mps" else "cpu"
+
         extra_kwargs = dict(kwargs)
         pipeline_kwargs = {}
-        for key in (
-            "max_oom_retries",
-            "min_samples_per_batch",
-            "min_num_samples",
-            "torch_compile",
-            "compile_mode",
-            "compile_backend",
-        ):
+        for key in ("max_oom_retries", "min_samples_per_batch", "min_num_samples"):
             if key in extra_kwargs:
                 pipeline_kwargs[key] = extra_kwargs.pop(key)
 
         model_kwargs = extra_kwargs
-
         model = Toto.from_pretrained(model_id, **model_kwargs)
-        
+
         return cls(
             model,
             device=device,
             torch_dtype=torch_dtype,
-            **pipeline_kwargs,
+            amp_dtype=amp_dtype,
+            max_oom_retries=pipeline_kwargs.get("max_oom_retries", 2),
+            min_samples_per_batch=pipeline_kwargs.get("min_samples_per_batch", 32),
+            min_num_samples=pipeline_kwargs.get("min_num_samples", 256),
+            compile_model=compile_model,
+            torch_compile=torch_compile,
+            compile_mode=compile_mode,
+            compile_backend=compile_backend,
         )
-    
->>>>>>> e6eda3bd
+
     def predict(
         self,
         context: Union[torch.Tensor, np.ndarray, List[float]],
@@ -386,45 +354,34 @@
         """
         Generate forecasts using Toto with Chronos-compatible semantics.
         """
-        _ = temperature, top_k, top_p  # Unused compatibility hooks.
+        _ = temperature, top_k, top_p  # Compatibility placeholders.
 
         if isinstance(context, (list, np.ndarray)):
             context = torch.tensor(context, dtype=torch.float32)
 
         context = context.to(self.device)
-<<<<<<< HEAD
-
-=======
         if context.dtype != self.model_dtype:
             context = context.to(dtype=self.model_dtype)
-        
-        # Ensure 2D shape (variables x timesteps)
->>>>>>> e6eda3bd
+
         if context.dim() == 1:
             context = context.unsqueeze(0)
 
         seq_len = context.shape[-1]
-<<<<<<< HEAD
-
-        time_interval_seconds = kwargs.pop("time_interval_seconds", 60 * 15)
-        timestamp_seconds = torch.zeros(context.shape[0], seq_len, device=self.device)
+
+        time_interval_seconds = int(kwargs.pop("time_interval_seconds", 60 * 15))
+        timestamp_seconds = torch.zeros(
+            context.shape[0],
+            seq_len,
+            device=self.device,
+            dtype=torch.float32,
+        )
         time_interval_tensor = torch.full(
             (context.shape[0],),
             time_interval_seconds,
             device=self.device,
-            dtype=torch.long,
+            dtype=torch.float32,
         )
 
-=======
-        
-        # Create timestamps (assuming regular intervals)
-        # Using 15-minute intervals as default (can be adjusted)
-        time_interval_seconds = 60 * 15  # 15 minutes
-        timestamp_seconds = torch.zeros(1, seq_len, device=self.device, dtype=torch.float32)
-        time_interval_tensor = torch.full((1,), time_interval_seconds, device=self.device, dtype=torch.float32)
-        
-        # Create MaskedTimeseries input
->>>>>>> e6eda3bd
         inputs = MaskedTimeseries(
             series=context,
             padding_mask=torch.ones_like(context, dtype=torch.bool),
@@ -432,36 +389,7 @@
             timestamp_seconds=timestamp_seconds,
             time_interval_seconds=time_interval_tensor,
         )
-<<<<<<< HEAD
-
-        samples_per_batch = min(num_samples, int(kwargs.pop("samples_per_batch", 256)))
-        autocast_ctx = (
-            torch.autocast(device_type="cuda", dtype=self.amp_dtype)
-            if self.amp_dtype is not None
-            else contextlib.nullcontext()
-        )
-
-        with torch.inference_mode(), autocast_ctx:
-            forecast = self.forecaster.forecast(
-                inputs,
-                prediction_length=prediction_length,
-                num_samples=num_samples,
-                samples_per_batch=samples_per_batch,
-            )
-
-        if forecast.samples is None:
-            raise RuntimeError("Toto forecaster returned no samples.")
-
-        samples = forecast.samples.detach().cpu().numpy()
-
-        if samples.ndim == 3 and samples.shape[0] == 1:
-            samples = samples.squeeze(0)
-
-        return [TotoForecast(samples=samples)]
-=======
-        
-        # Generate forecasts
-        # Note: Toto generates multiple samples at once
+
         samples_per_batch = int(kwargs.pop("samples_per_batch", 512))
         samples_per_batch = max(1, min(samples_per_batch, num_samples))
 
@@ -509,16 +437,15 @@
             "torch_compile_mode": self._compile_mode,
             "torch_compile_backend": self._compile_backend,
         }
-        
-        # Convert to numpy and reshape to match Chronos output format
-        # Chronos returns shape: (num_samples, prediction_length)
-        samples = forecast.samples.cpu().numpy()
-        
-        # If samples has shape (1, num_samples, prediction_length), squeeze first dim
+
+        if getattr(forecast, "samples", None) is None:
+            raise RuntimeError("Toto forecaster returned no samples.")
+
+        samples = forecast.samples.detach().cpu().numpy()
+
         if samples.ndim == 3 and samples.shape[0] == 1:
             samples = samples.squeeze(0)
-        
-        # Return as list with single forecast (matching Chronos interface)
+
         return [TotoForecast(samples=samples)]
 
     def unload(self) -> None:
@@ -536,5 +463,4 @@
             try:
                 torch.cuda.empty_cache()
             except Exception as exc:  # pragma: no cover - best effort
-                logger.debug("Failed to empty CUDA cache after Toto unload: %s", exc)
->>>>>>> e6eda3bd
+                logger.debug("Failed to empty CUDA cache after Toto unload: %s", exc)