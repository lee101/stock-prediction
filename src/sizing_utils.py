--- conflicted
+++ resolved
@@ -12,9 +12,8 @@
 logger = setup_logging("sizing_utils.log")
 
 PositionLike = Any
-MAX_SYMBOL_EXPOSURE_PCT = 50.0
+MAX_SYMBOL_EXPOSURE_PCT = 60.0
 
-<<<<<<< HEAD
 class _SimAlpacaWrapper:
     """Fallback context to let sizing math run without live Alpaca access."""
 
@@ -30,16 +29,15 @@
     import alpaca_wrapper  # type: ignore
     _HAS_ALPACA = True
 except Exception as exc:
-    logger.warning("Falling back to offline sizing because Alpaca wrapper failed to import: {}", exc)
+    logger.warning(
+        "Falling back to offline sizing because Alpaca wrapper failed to import: %s",
+        exc,
+    )
     alpaca_wrapper = _SimAlpacaWrapper()  # type: ignore
     _HAS_ALPACA = False
 
 
-def get_current_symbol_exposure(symbol: str, positions: List) -> float:
-=======
-
 def get_current_symbol_exposure(symbol: str, positions: Sequence[PositionLike]) -> float:
->>>>>>> e6eda3bd
     """Calculate current exposure to a symbol as percentage of total equity."""
     total_exposure = 0.0
     equity = alpaca_wrapper.equity
@@ -79,13 +77,10 @@
         logger.warning(f"Symbol {symbol} already at {current_exposure_pct:.1f}% exposure, max is {max_exposure_pct}%. Skipping position increase.")
         return 0
     
-    # Calculate how much more we can add without exceeding the per-symbol cap
-    remaining_exposure_pct = max_exposure_pct - current_exposure_pct
-    
     # Calculate qty as 50% of available buying power, but limit by remaining exposure
     buying_power = float(getattr(alpaca_wrapper, "total_buying_power", 0.0) or 0.0)
     equity = float(getattr(alpaca_wrapper, "equity", 0.0) or 0.0)
-    risk_multiplier = get_global_risk_threshold()
+    risk_multiplier = max(get_global_risk_threshold(), 1.0)
     
     # Calculate qty based on 50% of buying power and risk multiplier
     qty_from_buying_power = 0.50 * buying_power * risk_multiplier / entry_price
@@ -97,7 +92,7 @@
 
     if equity > 0:
         max_symbol_value = (max_exposure_pct / 100) * equity
-        remaining_value = max(max_symbol_value - current_symbol_value, 0.0)
+        remaining_value = max(max_symbol_value - current_symbol_value - 1e-9, 0.0)
         leverage_cap = max(risk_multiplier, 1.0)
         max_additional_value = remaining_value * leverage_cap
         qty_from_exposure_limit = max_additional_value / entry_price if entry_price > 0 else 0.0
