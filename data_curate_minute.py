--- conflicted
+++ resolved
@@ -53,9 +53,7 @@
         # 'TEAM',
         # 'PFE',
         # 'MRNA',
-<<<<<<< HEAD
         'AMD',
-=======
         'MSFT',
         'FB',
         'CRM',
@@ -64,7 +62,6 @@
         'SAP',
         'AMD',
         'SONY',
->>>>>>> 8d7833ba
     ]
     save_path = base_dir / 'data'
     if path:
