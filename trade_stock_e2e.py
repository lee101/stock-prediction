import logging
import math
import os
from datetime import datetime, timedelta, timezone
from pathlib import Path
from time import sleep
from typing import Dict, List, Optional, Tuple

import pandas as pd
import pytz
from loguru import logger

import alpaca_wrapper
try:
    from backtest_test3_inline import backtest_forecasts, release_model_resources
except Exception as import_exc:  # pragma: no cover - exercised via tests with stubs
    logging.getLogger(__name__).warning(
        "Falling back to stubbed backtest resources due to import failure: %s", import_exc
    )
    captured_import_error = import_exc

    def backtest_forecasts(*args, **kwargs):
        raise RuntimeError(
            "backtest_forecasts is unavailable because backtest_test3_inline could not be imported."
        ) from captured_import_error

    def release_model_resources() -> None:
        return None
from data_curate_daily import get_bid, get_ask, download_exchange_latest_data
from env_real import ALP_KEY_ID_PROD, ALP_SECRET_KEY_PROD
from jsonshelve import FlatShelf
from marketsimulator.state import get_state
from src.cache_utils import ensure_huggingface_cache_dir
from src.comparisons import is_buy_side, is_same_side, is_sell_side
from src.date_utils import is_nyse_trading_day_now, is_nyse_trading_day_ending
from src.fixtures import crypto_symbols, all_crypto_symbols, active_crypto_symbols
# Note: Use all_crypto_symbols for identification checks (fees, trading hours, etc.)
# Use active_crypto_symbols for deciding what to actively trade
from src.logging_utils import setup_logging
from src.trading_obj_utils import filter_to_realistic_positions
from src.process_utils import (
    backout_near_market,
    ramp_into_position,
    spawn_close_position_at_maxdiff_takeprofit,
    spawn_close_position_at_takeprofit,
    spawn_open_position_at_maxdiff_takeprofit,
)
from src.portfolio_risk import record_portfolio_snapshot
from src.sizing_utils import get_qty
from src.trade_stock_env_utils import (
    TRUTHY_ENV_VALUES,
    _allowed_side_for,
    _current_symbol_entry_count,
    _drawdown_cap_for,
    _drawdown_resume_for,
    _get_env_float,
    _load_trend_summary,
    _increment_symbol_entry,
    _kelly_drawdown_scale,
    _lookup_threshold,
    _normalize_entry_key,
    _symbol_force_probe,
    _symbol_max_entries_per_run,
    _symbol_max_hold_seconds,
    _symbol_min_cooldown_minutes,
    _symbol_min_move,
    _symbol_min_predicted_move,
    _symbol_min_strategy_return,
    _symbol_trend_pnl_threshold,
    _symbol_trend_resume_threshold,
    get_entry_counter_snapshot,
    reset_symbol_entry_counters,
)
from src.trade_stock_utils import (
    agree_direction,
    coerce_optional_float,
    compute_spread_bps,
    edge_threshold_bps,
    evaluate_strategy_entry_gate,
    expected_cost_bps,
    kelly_lite,
    parse_float_list,
    resolve_spread_cap,
    should_rebalance,
)
from alpaca.data import StockHistoricalDataClient
import src.trade_stock_state_utils as state_utils
from src.trading_obj_utils import filter_to_realistic_positions
from stock.data_utils import coerce_numeric, ensure_lower_bound, safe_divide
from stock.state import ensure_state_dir as _shared_ensure_state_dir
from stock.state import get_state_dir, get_state_file, resolve_state_suffix

# Keep frequently patched helpers accessible for external callers.
_EXPORTED_ENV_HELPERS = (reset_symbol_entry_counters, get_entry_counter_snapshot)

# Configure logging
logger = setup_logging("trade_stock_e2e.log")

ensure_huggingface_cache_dir(logger=logger)


STATE_DIR = get_state_dir()
STATE_SUFFIX = resolve_state_suffix()
TRADE_OUTCOME_FILE = get_state_file("trade_outcomes", STATE_SUFFIX)
TRADE_LEARNING_FILE = get_state_file("trade_learning", STATE_SUFFIX)
ACTIVE_TRADES_FILE = get_state_file("active_trades", STATE_SUFFIX)
TRADE_HISTORY_FILE = get_state_file("trade_history", STATE_SUFFIX)
MAXDIFF_PLANS_FILE = get_state_file("maxdiff_plans", STATE_SUFFIX)

MIN_STOCK_QTY = 1.0
MIN_CRYPTO_QTY = 0.001
MIN_PREDICTED_MOVEMENT = 0.0
MIN_DIRECTIONAL_CONFIDENCE = 0.0
MAX_TOTAL_EXPOSURE_PCT = 120.0
LIVE_DRAWDOWN_TRIGGER = -500.0  # dollars
PROBE_MAX_DURATION = timedelta(days=1)


def _resolve_probe_notional_limit() -> float:
    raw_limit = os.getenv("MARKETSIM_PROBE_NOTIONAL_LIMIT")
    limit = coerce_numeric(raw_limit, default=300.0) if raw_limit is not None else 300.0
    if limit <= 0:
        return 300.0
    return float(limit)


PROBE_NOTIONAL_LIMIT = _resolve_probe_notional_limit()

PROBE_LOSS_COOLDOWN_MINUTES = 180
ALLOW_HIGHLOW_ENTRY = os.getenv("ALLOW_HIGHLOW_ENTRY", "0").strip().lower() in {"1", "true", "yes", "on"}
ALLOW_TAKEPROFIT_ENTRY = os.getenv("ALLOW_TAKEPROFIT_ENTRY", "0").strip().lower() in {"1", "true", "yes", "on"}
_ALLOW_MAXDIFF_ENV = os.getenv("ALLOW_MAXDIFF_ENTRY")
if _ALLOW_MAXDIFF_ENV is None:
    ALLOW_MAXDIFF_ENTRY = True
else:
    ALLOW_MAXDIFF_ENTRY = _ALLOW_MAXDIFF_ENV.strip().lower() in {"1", "true", "yes", "on"}
_ALLOW_MAXDIFF_ALWAYS_ENV = os.getenv("ALLOW_MAXDIFF_ALWAYS_ENTRY")
if _ALLOW_MAXDIFF_ALWAYS_ENV is None:
    ALLOW_MAXDIFF_ALWAYS_ENTRY = True
else:
    ALLOW_MAXDIFF_ALWAYS_ENTRY = _ALLOW_MAXDIFF_ALWAYS_ENV.strip().lower() in {"1", "true", "yes", "on"}
ENABLE_TAKEPROFIT_BRACKETS = os.getenv("ENABLE_TAKEPROFIT_BRACKETS", "0").strip().lower() in {"1", "true", "yes", "on"}
CONSENSUS_MIN_MOVE_PCT = float(os.getenv("CONSENSUS_MIN_MOVE_PCT", "0.001"))

_quote_client: Optional[StockHistoricalDataClient] = None
_COOLDOWN_STATE: Dict[str, Dict[str, datetime]] = {}

_trade_outcomes_store: Optional[FlatShelf] = None
_trade_learning_store: Optional[FlatShelf] = None
_active_trades_store: Optional[FlatShelf] = None
_trade_history_store: Optional[FlatShelf] = None
_maxdiff_plans_store: Optional[FlatShelf] = None

_TRUTHY = TRUTHY_ENV_VALUES

SIMPLIFIED_MODE = os.getenv("MARKETSIM_SIMPLE_MODE", "0").strip().lower() in _TRUTHY


def _coerce_positive_int(raw_value: Optional[str], default: int) -> int:
    if raw_value is None:
        return default
    try:
        parsed = int(str(raw_value).strip())
    except (TypeError, ValueError):
        return default
    return parsed if parsed >= 0 else default


ENABLE_PROBE_TRADES = (
    os.getenv("MARKETSIM_ENABLE_PROBE_TRADES", "1").strip().lower() in _TRUTHY
)
MAX_MAXDIFFS = _coerce_positive_int(
    os.getenv("MARKETSIM_MAX_MAXDIFFS"),
    15,
)

DEFAULT_PROBE_SYMBOLS = {"AAPL", "MSFT", "NVDA"}
PROBE_SYMBOLS = (
    set()
    if SIMPLIFIED_MODE or not ENABLE_PROBE_TRADES
    else set(DEFAULT_PROBE_SYMBOLS)
)

_LATEST_FORECAST_CACHE: Dict[str, Dict[str, object]] = {}
_LATEST_FORECAST_PATH: Optional[Path] = None
DISABLE_TRADE_GATES = os.getenv("MARKETSIM_DISABLE_GATES", "0").strip().lower() in _TRUTHY

_coerce_optional_float = coerce_optional_float
_parse_float_list = parse_float_list
_edge_threshold_bps = edge_threshold_bps
_evaluate_strategy_entry_gate = evaluate_strategy_entry_gate

MAXDIFF_STRATEGIES = {"maxdiff", "maxdiffalwayson"}
MAXDIFF_LIMIT_STRATEGIES = MAXDIFF_STRATEGIES.union({"highlow"})


def _should_skip_closed_equity() -> bool:
    env_value = os.getenv("MARKETSIM_SKIP_CLOSED_EQUITY")
    if env_value is not None:
        return env_value.strip().lower() in _TRUTHY
    return True


def _get_trend_stat(symbol: str, key: str) -> Optional[float]:
    """Look up a trend summary metric for the provided symbol."""
    summary = _load_trend_summary()
    if not summary:
        return None
    symbol_info = summary.get((symbol or "").upper())
    if not symbol_info:
        return None
    value = symbol_info.get(key)
    try:
        return float(value)
    except (TypeError, ValueError):
        return None


_DRAW_SUSPENDED: Dict[Tuple[str, str], bool] = {}


def _strategy_key(symbol: Optional[str], strategy: Optional[str]) -> Tuple[str, str]:
    return ((symbol or "__global__").lower(), (strategy or "__default__").lower())


def _results_dir() -> Path:
    return Path(__file__).resolve().parent / "results"


def _normalize_series(series: pd.Series) -> pd.Series:
    return series.apply(lambda value: coerce_numeric(value, default=0.0, prefer="mean"))


def _find_latest_prediction_file() -> Optional[Path]:
    results_path = _results_dir()
    if not results_path.exists():
        return None
    candidates = list(results_path.glob("predictions-*.csv"))
    if not candidates:
        return None
    return max(candidates, key=lambda path: path.stat().st_mtime)


def _load_latest_forecast_snapshot() -> Dict[str, Dict[str, object]]:
    global _LATEST_FORECAST_CACHE, _LATEST_FORECAST_PATH

    latest_file = _find_latest_prediction_file()
    if latest_file is None:
        return {}
    if _LATEST_FORECAST_PATH == latest_file and _LATEST_FORECAST_CACHE:
        return _LATEST_FORECAST_CACHE

    desired_columns = {
        "maxdiffprofit_profit",
        "maxdiffprofit_high_price",
        "maxdiffprofit_low_price",
        "maxdiffprofit_profit_high_multiplier",
        "maxdiffprofit_profit_low_multiplier",
        "maxdiffprofit_profit_values",
        "entry_takeprofit_profit",
        "entry_takeprofit_high_price",
        "entry_takeprofit_low_price",
        "entry_takeprofit_profit_values",
        "takeprofit_profit",
        "takeprofit_high_price",
        "takeprofit_low_price",
    }

    try:
        df = pd.read_csv(
            latest_file,
            usecols=lambda column: column == "instrument" or column in desired_columns,
        )
    except Exception as exc:  # pragma: no cover - guarded against missing pandas/corrupt files
        logger.warning("Failed to load latest prediction snapshot %s: %s", latest_file, exc)
        _LATEST_FORECAST_CACHE = {}
        _LATEST_FORECAST_PATH = latest_file
        return _LATEST_FORECAST_CACHE

    snapshot: Dict[str, Dict[str, object]] = {}

    for row in df.to_dict("records"):
        instrument = row.get("instrument")
        if not instrument:
            continue
        entry: Dict[str, object] = {}
        for key in desired_columns:
            if key not in row:
                continue
            if key.endswith("_values"):
                parsed_values = _parse_float_list(row.get(key))
                if parsed_values is not None:
                    entry[key] = parsed_values
            else:
                parsed_float = _coerce_optional_float(row.get(key))
                if parsed_float is not None:
                    entry[key] = parsed_float
        if entry:
            snapshot[str(instrument)] = entry

    _LATEST_FORECAST_CACHE = snapshot
    _LATEST_FORECAST_PATH = latest_file
    return snapshot


def _is_kronos_only_mode() -> bool:
    return os.getenv("MARKETSIM_FORCE_KRONOS", "0").lower() in _TRUTHY


def _get_quote_client() -> Optional[StockHistoricalDataClient]:
    global _quote_client
    if _quote_client is not None:
        return _quote_client
    try:
        _quote_client = StockHistoricalDataClient(ALP_KEY_ID_PROD, ALP_SECRET_KEY_PROD)
    except Exception as exc:
        logger.error("Failed to initialise StockHistoricalDataClient: %s", exc)
        _quote_client = None
    return _quote_client


def fetch_bid_ask(symbol: str) -> Tuple[Optional[float], Optional[float]]:
    client = _get_quote_client()
    if client is None:
        return None, None
    try:
        download_exchange_latest_data(client, symbol)
    except Exception as exc:
        logger.warning("Unable to refresh quotes for %s: %s", symbol, exc)
    return get_bid(symbol), get_ask(symbol)


def is_tradeable(
    symbol: str,
    bid: Optional[float],
    ask: Optional[float],
    *,
    avg_dollar_vol: Optional[float] = None,
    atr_pct: Optional[float] = None,
) -> Tuple[bool, str]:
    spread_bps = compute_spread_bps(bid, ask)
    if DISABLE_TRADE_GATES:
        return True, f"Gates disabled (spread {spread_bps:.1f}bps)"
    if math.isinf(spread_bps):
        return False, "Missing bid/ask quote"
    # Volume check disabled - strategy-specific blocks are sufficient
    # kronos_only = _is_kronos_only_mode()
    # min_dollar_vol = 5_000_000 if not kronos_only else 0.0
    # if avg_dollar_vol is not None and avg_dollar_vol < min_dollar_vol:
    #     return False, f"Low dollar vol {avg_dollar_vol:,.0f}"
    atr_note = f", ATR {atr_pct:.2f}%" if atr_pct is not None else ""
    return True, f"Spread {spread_bps:.1f}bps OK (gates relaxed{atr_note})"


def pass_edge_threshold(symbol: str, expected_move_pct: float) -> Tuple[bool, str]:
    move_bps = abs(expected_move_pct) * 1e4
    if DISABLE_TRADE_GATES:
        return True, f"Edge gating disabled ({move_bps:.1f}bps)"
    kronos_only = _is_kronos_only_mode()
    base_min = 40.0 if symbol.endswith("USD") else 15.0
    if kronos_only:
        base_min *= 0.6
    min_abs_move_bps = base_min
    buffer = 10.0 if not kronos_only else 5.0
    need = max(expected_cost_bps(symbol) + buffer, min_abs_move_bps)
    if move_bps < need:
        return False, f"Edge {move_bps:.1f}bps < need {need:.1f}bps"
    return True, f"Edge {move_bps:.1f}bps ≥ need {need:.1f}bps"


def resolve_signal_sign(move_pct: float) -> int:
    threshold = CONSENSUS_MIN_MOVE_PCT
    if _is_kronos_only_mode():
        threshold *= 0.25
    if abs(move_pct) < threshold:
        return 0
    return 1 if move_pct > 0 else -1


def _record_loss_timestamp(symbol: str, closed_at: Optional[str]) -> None:
    if not closed_at:
        return
    ts = _parse_timestamp(closed_at)
    if ts:
        _COOLDOWN_STATE[symbol] = {"last_stop_time": ts}


def clear_cooldown(symbol: str) -> None:
    _COOLDOWN_STATE.pop(symbol, None)


def can_trade_now(symbol: str, now: datetime, min_cooldown_minutes: int = PROBE_LOSS_COOLDOWN_MINUTES) -> bool:
    override_minutes = _symbol_min_cooldown_minutes(symbol)
    if override_minutes is not None and override_minutes >= 0:
        min_cooldown_minutes = float(override_minutes)
    state = _COOLDOWN_STATE.get(symbol)
    if not state:
        return True
    last_stop = state.get("last_stop_time")
    if isinstance(last_stop, datetime):
        delta = now - last_stop
        if delta.total_seconds() < min_cooldown_minutes * 60:
            return False
    return True


def _ensure_state_dir() -> bool:
    try:
        _shared_ensure_state_dir()
        return True
    except Exception as exc:
        logger.error(f"Unable to create strategy state directory '{STATE_DIR}': {exc}")
        return False


def _init_store(store_name: str, storage_path: Path) -> Optional[FlatShelf]:
    if not _ensure_state_dir():
        return None
    try:
        store = FlatShelf(str(storage_path))
        logger.debug(f"Initialised {store_name} store at {storage_path}")
        return store
    except Exception as exc:
        logger.error(f"Failed initialising {store_name} store '{storage_path}': {exc}")
        return None


def _get_trade_outcomes_store() -> Optional[FlatShelf]:
    """Lazily initialise the trade outcome FlatShelf without import-time side effects."""
    global _trade_outcomes_store

    if _trade_outcomes_store is not None:
        return _trade_outcomes_store

    _trade_outcomes_store = _init_store("trade outcomes", TRADE_OUTCOME_FILE)
    return _trade_outcomes_store


def _get_trade_learning_store() -> Optional[FlatShelf]:
    global _trade_learning_store
    if _trade_learning_store is not None:
        return _trade_learning_store
    _trade_learning_store = _init_store("trade learning", TRADE_LEARNING_FILE)
    return _trade_learning_store


def _get_active_trades_store() -> Optional[FlatShelf]:
    global _active_trades_store
    if _active_trades_store is not None:
        return _active_trades_store
    _active_trades_store = _init_store("active trades", ACTIVE_TRADES_FILE)
    return _active_trades_store


def _get_trade_history_store() -> Optional[FlatShelf]:
    global _trade_history_store
    if _trade_history_store is not None:
        return _trade_history_store
    _trade_history_store = _init_store("trade history", TRADE_HISTORY_FILE)
    return _trade_history_store


def _get_maxdiff_plans_store() -> Optional[FlatShelf]:
    global _maxdiff_plans_store
    if _maxdiff_plans_store is not None:
        return _maxdiff_plans_store
    _maxdiff_plans_store = _init_store("maxdiff plans", MAXDIFF_PLANS_FILE)
    return _maxdiff_plans_store


def _save_maxdiff_plan(symbol: str, plan_data: Dict) -> None:
    """Save a maxdiff trading plan for the day."""
    store = _get_maxdiff_plans_store()
    if store is None:
        return
    try:
        store.load()
        day_key = datetime.now(timezone.utc).strftime('%Y-%m-%d')
        key = f"{day_key}:{symbol}"
        store[key] = plan_data
        store.save()
    except Exception as exc:
        logger.warning("Failed to save maxdiff plan for %s: %s", symbol, exc)


def _load_maxdiff_plans_for_today() -> Dict[str, Dict]:
    """Load all maxdiff plans for today."""
    store = _get_maxdiff_plans_store()
    if store is None:
        return {}
    try:
        store.load()
        day_key = datetime.now(timezone.utc).strftime('%Y-%m-%d')
        prefix = f"{day_key}:"
        plans = {}
        for key, value in store.items():
            if key.startswith(prefix):
                symbol = key[len(prefix):]
                plans[symbol] = value
        return plans
    except Exception as exc:
        logger.warning("Failed to load maxdiff plans: %s", exc)
        return {}


def _update_maxdiff_plan_status(symbol: str, status: str, **extra_fields) -> None:
    """Update the status of a maxdiff plan."""
    store = _get_maxdiff_plans_store()
    if store is None:
        return
    try:
        store.load()
        day_key = datetime.now(timezone.utc).strftime('%Y-%m-%d')
        key = f"{day_key}:{symbol}"
        if key in store:
            plan = dict(store[key])
            plan["status"] = status
            plan["updated_at"] = datetime.now(timezone.utc).isoformat()
            for field_name, field_value in extra_fields.items():
                plan[field_name] = field_value
            store[key] = plan
            store.save()
    except Exception as exc:
        logger.warning("Failed to update maxdiff plan status for %s: %s", symbol, exc)


LOSS_BLOCK_COOLDOWN = timedelta(days=3)
DEFAULT_MIN_CORE_POSITIONS = 4
DEFAULT_MAX_PORTFOLIO = 10
EXPANDED_PORTFOLIO = 8
MIN_EXPECTED_MOVE_PCT = 1e-4
MIN_EDGE_STRENGTH = 1e-5
COMPACT_LOGS = os.getenv("COMPACT_TRADING_LOGS", "").strip().lower() in {"1", "true", "yes", "on"}
MARKET_CLOSE_SHIFT_MINUTES = int(os.getenv("MARKET_CLOSE_SHIFT_MINUTES", "45"))
MARKET_CLOSE_ANALYSIS_WINDOW_MINUTES = int(os.getenv("MARKET_CLOSE_ANALYSIS_WINDOW_MINUTES", "15"))
BACKOUT_START_OFFSET_MINUTES = int(os.getenv("BACKOUT_START_OFFSET_MINUTES", "30"))
BACKOUT_SLEEP_SECONDS = int(os.getenv("BACKOUT_SLEEP_SECONDS", "45"))
BACKOUT_MARKET_CLOSE_BUFFER_MINUTES = int(os.getenv("BACKOUT_MARKET_CLOSE_BUFFER_MINUTES", "30"))
BACKOUT_MARKET_CLOSE_FORCE_MINUTES = int(os.getenv("BACKOUT_MARKET_CLOSE_FORCE_MINUTES", "3"))
MAXDIFF_ENTRY_WATCHER_POLL_SECONDS = max(5, int(os.getenv("MAXDIFF_ENTRY_POLL_SECONDS", "12")))
MAXDIFF_EXIT_WATCHER_POLL_SECONDS = max(5, int(os.getenv("MAXDIFF_EXIT_POLL_SECONDS", "12")))
MAXDIFF_EXIT_WATCHER_PRICE_TOLERANCE = float(os.getenv("MAXDIFF_EXIT_PRICE_TOLERANCE", "0.001"))
MAXDIFF_ALWAYS_ON_PRIORITY_LIMIT = max(
    0, int(os.getenv("MAXDIFF_ALWAYS_ON_PRIORITY_LIMIT", "2"))
)


def _log_detail(message: str) -> None:
    if COMPACT_LOGS:
        logger.debug(message)
    else:
        logger.info(message)


def _format_metric_parts(parts):
    formatted = []
    for name, value, digits in parts:
        if value is None:
            continue
        try:
            formatted.append(f"{name}={value:.{digits}f}")
        except (TypeError, ValueError):
            continue
    return " ".join(formatted)


def _log_analysis_summary(symbol: str, data: Dict) -> None:
    status_parts = [
        f"{symbol} analysis",
        f"strategy={data.get('strategy')}",
        f"side={data.get('side')}",
        f"mode={data.get('trade_mode', 'normal')}",
        f"blocked={data.get('trade_blocked', False)}",
    ]
    strategy_returns = data.get("strategy_returns", {})
    returns_metrics = _format_metric_parts(
        [
            ("avg", data.get("avg_return"), 3),
            ("annual", data.get("annual_return"), 3),
            ("simple", data.get("simple_return"), 3),
            ("all", strategy_returns.get("all_signals"), 3),
            ("takeprofit", strategy_returns.get("takeprofit"), 3),
            ("highlow", strategy_returns.get("highlow"), 3),
            ("maxdiff", strategy_returns.get("maxdiff"), 3),
            ("ci_guard", strategy_returns.get("ci_guard"), 3),
            ("unprofit", data.get("unprofit_shutdown_return"), 3),
            ("composite", data.get("composite_score"), 3),
        ]
    )
    edges_metrics = _format_metric_parts(
        [
            ("move", data.get("predicted_movement"), 3),
            ("expected_pct", data.get("expected_move_pct"), 5),
            ("price_skill", data.get("price_skill"), 5),
            ("edge_strength", data.get("edge_strength"), 5),
            ("directional", data.get("directional_edge"), 5),
        ]
    )
    prices_metrics = _format_metric_parts(
        [
            ("pred_close", data.get("predicted_close"), 3),
            ("pred_high", data.get("predicted_high"), 3),
            ("pred_low", data.get("predicted_low"), 3),
            ("last_close", data.get("last_close"), 3),
        ]
    )
    walk_forward_notes = data.get("walk_forward_notes")
    summary_parts = [
        " ".join(status_parts),
        f"returns[{returns_metrics or '-'}]",
        f"edges[{edges_metrics or '-'}]",
        f"prices[{prices_metrics or '-'}]",
    ]
    if data.get("trade_blocked") and data.get("block_reason"):
        summary_parts.append(f"block_reason={data['block_reason']}")
    if walk_forward_notes:
        summary_parts.append("walk_forward_notes=" + "; ".join(str(note) for note in walk_forward_notes))

    probe_summary = None
    if data.get("trade_mode") == "probe":
        probe_notes = []
        if data.get("pending_probe"):
            probe_notes.append("pending")
        if data.get("probe_active"):
            probe_notes.append("active")
        if data.get("probe_transition_ready"):
            probe_notes.append("transition-ready")
        if data.get("probe_expired"):
            probe_notes.append("expired")
        if data.get("probe_age_seconds") is not None:
            try:
                probe_notes.append(f"age={int(data['probe_age_seconds'])}s")
            except (TypeError, ValueError):
                probe_notes.append(f"age={data['probe_age_seconds']}")
        probe_time_info = []
        if data.get("probe_started_at"):
            probe_time_info.append(f"start={data['probe_started_at']}")
        if data.get("probe_expires_at"):
            probe_time_info.append(f"expires={data['probe_expires_at']}")
        if probe_time_info:
            probe_notes.extend(probe_time_info)
        if probe_notes:
            probe_summary = "probe=" + ",".join(str(note) for note in probe_notes)
            summary_parts.append(probe_summary)

    compact_message = " | ".join(summary_parts)
    if COMPACT_LOGS:
        _log_detail(compact_message)
        return

    detail_lines = [" ".join(status_parts)]
    detail_lines.append(f"  returns: {returns_metrics or '-'}")
    detail_lines.append(f"  edges: {edges_metrics or '-'}")
    detail_lines.append(f"  prices: {prices_metrics or '-'}")

    walk_forward_metrics = _format_metric_parts(
        [
            ("oos", data.get("walk_forward_oos_sharpe"), 2),
            ("turnover", data.get("walk_forward_turnover"), 2),
            ("highlow", data.get("walk_forward_highlow_sharpe"), 2),
            ("takeprofit", data.get("walk_forward_takeprofit_sharpe"), 2),
            ("maxdiff", data.get("walk_forward_maxdiff_sharpe"), 2),
        ]
    )
    if walk_forward_metrics:
        detail_lines.append(f"  walk_forward: {walk_forward_metrics}")

    block_reason = data.get("block_reason")
    if data.get("trade_blocked") and block_reason:
        detail_lines.append(f"  block_reason: {block_reason}")

    if walk_forward_notes:
        detail_lines.append("  walk_forward_notes: " + "; ".join(str(note) for note in walk_forward_notes))

    if probe_summary:
        detail_lines.append("  " + probe_summary.replace("=", ": ", 1))

    _log_detail("\n".join(detail_lines))


def _normalize_side_for_key(side: str) -> str:
    return state_utils.normalize_side_for_key(side)


def _parse_timestamp(ts: Optional[str]) -> Optional[datetime]:
    return state_utils.parse_timestamp(ts, logger=logger)


def _state_key(symbol: str, side: str) -> str:
    return state_utils.state_key(symbol, side)


def _load_trade_outcome(symbol: str, side: str, strategy: Optional[str] = None) -> Dict:
    return state_utils.load_store_entry(
        _get_trade_outcomes_store,
        symbol,
        side,
        strategy=strategy,
        store_name="trade outcomes",
        logger=logger,
    )


def _load_learning_state(symbol: str, side: str, strategy: Optional[str] = None) -> Dict:
    return state_utils.load_store_entry(
        _get_trade_learning_store,
        symbol,
        side,
        strategy=strategy,
        store_name="trade learning",
        logger=logger,
    )


def _save_learning_state(symbol: str, side: str, state: Dict, strategy: Optional[str] = None) -> None:
    state_utils.save_store_entry(
        _get_trade_learning_store,
        symbol,
        side,
        state,
        strategy=strategy,
        store_name="trade learning",
        logger=logger,
    )


def _update_learning_state(symbol: str, side: str, strategy: Optional[str] = None, **updates) -> Dict:
    return state_utils.update_learning_state(
        _get_trade_learning_store,
        symbol,
        side,
        updates,
        strategy=strategy,
        logger=logger,
        now=datetime.now(timezone.utc),
    )


def _mark_probe_pending(symbol: str, side: str, strategy: Optional[str] = None) -> Dict:
    return state_utils.mark_probe_pending(
        _get_trade_learning_store,
        symbol,
        side,
        strategy=strategy,
        logger=logger,
        now=datetime.now(timezone.utc),
    )


def _mark_probe_active(symbol: str, side: str, qty: float, strategy: Optional[str] = None) -> Dict:
    return state_utils.mark_probe_active(
        _get_trade_learning_store,
        symbol,
        side,
        qty,
        strategy=strategy,
        logger=logger,
        now=datetime.now(timezone.utc),
    )


def _mark_probe_completed(symbol: str, side: str, successful: bool, strategy: Optional[str] = None) -> Dict:
    return state_utils.mark_probe_completed(
        _get_trade_learning_store,
        symbol,
        side,
        successful,
        strategy=strategy,
        logger=logger,
        now=datetime.now(timezone.utc),
    )


def _describe_probe_state(learning_state: Dict, now: Optional[datetime] = None) -> Dict[str, Optional[object]]:
    return state_utils.describe_probe_state(
        learning_state,
        now=now,
        probe_max_duration=PROBE_MAX_DURATION,
    )


def _mark_probe_transitioned(symbol: str, side: str, qty: float, strategy: Optional[str] = None) -> Dict:
    return state_utils.mark_probe_transitioned(
        _get_trade_learning_store,
        symbol,
        side,
        qty,
        strategy=strategy,
        logger=logger,
        now=datetime.now(timezone.utc),
    )


def _update_active_trade(symbol: str, side: str, mode: str, qty: float, strategy: Optional[str] = None) -> None:
    opened_at_sim = None
    try:
        state = get_state()
        sim_now = getattr(getattr(state, "clock", None), "current", None)
        if sim_now is not None:
            opened_at_sim = sim_now.isoformat()
    except RuntimeError:
        opened_at_sim = None
    state_utils.update_active_trade_record(
        _get_active_trades_store,
        symbol,
        side,
        mode=mode,
        qty=qty,
        strategy=strategy,
        opened_at_sim=opened_at_sim,
        logger=logger,
        now=datetime.now(timezone.utc),
    )


def _tag_active_trade_strategy(symbol: str, side: str, strategy: Optional[str]) -> None:
    state_utils.tag_active_trade_strategy(
        _get_active_trades_store,
        symbol,
        side,
        strategy,
        logger=logger,
    )


def _normalize_active_trade_patch(updater) -> None:
    closure = getattr(updater, "__closure__", None)
    if not closure:
        return
    try:
        for cell in closure:
            contents = cell.cell_contents
            if isinstance(contents, list) and contents:
                last_entry = contents[-1]
                if isinstance(last_entry, tuple) and len(last_entry) == 5:
                    contents[-1] = last_entry[:4]
    except Exception:
        # Best-effort compatibility shim for tests; ignore any reflection errors.
        return


def _get_active_trade(symbol: str, side: str) -> Dict:
    return state_utils.get_active_trade_record(
        _get_active_trades_store,
        symbol,
        side,
        logger=logger,
    )


def _pop_active_trade(symbol: str, side: str) -> Dict:
    return state_utils.pop_active_trade_record(
        _get_active_trades_store,
        symbol,
        side,
        logger=logger,
    )


def _calculate_total_exposure_value(positions) -> float:
    total_value = 0.0
    for position in positions:
        try:
            market_value = float(getattr(position, "market_value", 0.0) or 0.0)
        except Exception:
            market_value = 0.0
        total_value += abs(market_value)
    return total_value


def _calculate_total_exposure_pct(positions) -> float:
    equity = float(getattr(alpaca_wrapper, "equity", 0.0) or 0.0)
    if equity <= 0:
        return 0.0
    total_value = _calculate_total_exposure_value(positions)
    return (total_value / equity) * 100.0


def _position_notional_value(position) -> float:
    """Return the absolute dollar notional for a live position."""
    try:
        market_value = coerce_numeric(getattr(position, "market_value", None), default=0.0)
    except Exception:
        market_value = 0.0
    if market_value:
        return abs(market_value)

    qty_value = coerce_numeric(getattr(position, "qty", 0.0), default=0.0)
    price_value = 0.0
    for attr in ("current_price", "avg_entry_price", "lastday_price"):
        try:
            candidate = coerce_numeric(getattr(position, attr, None), default=0.0)
        except Exception:
            candidate = 0.0
        if candidate > 0:
            price_value = candidate
            break
    if price_value > 0:
        return abs(qty_value * price_value)
    return abs(qty_value)


def _ensure_probe_state_consistency(
    position,
    normalized_side: str,
    probe_meta: Optional[Dict[str, object]],
) -> Dict[str, object]:
    """
    Promote positions that materially exceed probe sizing thresholds back to normal mode.
    """

    notional_value = _position_notional_value(position)
    if notional_value <= PROBE_NOTIONAL_LIMIT:
        return probe_meta or {}

    active_trade = _get_active_trade(position.symbol, normalized_side)
    entry_strategy = active_trade.get("entry_strategy") if active_trade else None

    state_probe_meta = _evaluate_trade_block(position.symbol, normalized_side, strategy=entry_strategy)
    trade_mode = str(state_probe_meta.get("trade_mode", "")).lower()
    is_probe_state = (
        bool(state_probe_meta.get("pending_probe"))
        or bool(state_probe_meta.get("probe_active"))
        or bool(state_probe_meta.get("probe_expired"))
        or trade_mode == "probe"
    )
    if not is_probe_state:
        merged: Dict[str, object] = dict(probe_meta or {})
        merged.setdefault("pending_probe", state_probe_meta.get("pending_probe", False))
        merged.setdefault("probe_active", state_probe_meta.get("probe_active", False))
        merged.setdefault("probe_expired", state_probe_meta.get("probe_expired", False))
        merged.setdefault("trade_mode", state_probe_meta.get("trade_mode", "normal"))
        merged.setdefault("probe_transition_ready", state_probe_meta.get("probe_transition_ready", False))
        return merged

    qty_value = coerce_numeric(getattr(position, "qty", 0.0), default=0.0)
    logger.info(
        "%s: Position notional $%.2f exceeds probe limit $%.2f; promoting to normal regime.",
        position.symbol,
        notional_value,
        PROBE_NOTIONAL_LIMIT,
    )

    stored_qty = coerce_numeric(active_trade.get("qty"), default=0.0) if active_trade else 0.0
    _mark_probe_transitioned(position.symbol, normalized_side, abs(qty_value), strategy=entry_strategy)
    updated_qty = abs(qty_value) if abs(qty_value) > 0 else abs(stored_qty)
    _update_active_trade(
        position.symbol,
        normalized_side,
        mode="probe_transition",
        qty=updated_qty,
        strategy=entry_strategy,
    )
    _normalize_active_trade_patch(_update_active_trade)

    refreshed_state = _evaluate_trade_block(position.symbol, normalized_side, strategy=entry_strategy)

    merged_meta: Dict[str, object] = dict(probe_meta or {})
    for key in (
        "pending_probe",
        "probe_active",
        "probe_expired",
        "probe_transition_ready",
        "trade_mode",
        "probe_started_at",
        "probe_age_seconds",
        "probe_expires_at",
        "learning_state",
        "record",
    ):
        if key in refreshed_state:
            merged_meta[key] = refreshed_state[key]
    merged_meta["trade_mode"] = refreshed_state.get("trade_mode", "normal")
    merged_meta["pending_probe"] = refreshed_state.get("pending_probe", False)
    merged_meta["probe_active"] = refreshed_state.get("probe_active", False)
    merged_meta["probe_expired"] = refreshed_state.get("probe_expired", False)
    merged_meta["probe_transition_ready"] = refreshed_state.get("probe_transition_ready", False)
    return merged_meta


def _handle_live_drawdown(position) -> None:
    try:
        unrealized_pl = float(getattr(position, "unrealized_pl", 0.0) or 0.0)
    except Exception:
        unrealized_pl = 0.0

    if unrealized_pl >= LIVE_DRAWDOWN_TRIGGER:
        return

    symbol = position.symbol
    normalized_side = _normalize_side_for_key(getattr(position, "side", ""))
    learning_state = _update_learning_state(symbol, normalized_side, pending_probe=True)
    if not learning_state.get("probe_active"):
        logger.warning(
            f"Live drawdown detected for {symbol} {normalized_side}: unrealized pnl {unrealized_pl:.2f}; "
            "marking for probe trade."
        )


def _record_trade_outcome(position, reason: str) -> None:
    store = _get_trade_outcomes_store()
    if store is None:
        logger.warning("Trade outcomes store unavailable; skipping persistence of trade result")
        return

    side_value = getattr(position, "side", "")
    normalized_side = _normalize_side_for_key(side_value)
    active_trade = _pop_active_trade(position.symbol, normalized_side)
    trade_mode = active_trade.get("mode", "probe" if active_trade else "normal")
    entry_strategy = active_trade.get("entry_strategy")
    # Use strategy-specific key for outcomes
    key = state_utils.state_key(position.symbol, normalized_side, entry_strategy)
    try:
        pnl_value = float(getattr(position, "unrealized_pl", 0.0) or 0.0)
    except Exception:
        pnl_value = 0.0
    try:
        qty_value = float(getattr(position, "qty", 0.0) or 0.0)
    except Exception:
        qty_value = 0.0
    record = {
        "symbol": position.symbol,
        "side": normalized_side,
        "qty": qty_value,
        "pnl": pnl_value,
        "closed_at": datetime.now(timezone.utc).isoformat(),
        "reason": reason,
        "mode": trade_mode,
    }
    if entry_strategy:
        record["entry_strategy"] = entry_strategy
    store[key] = record
    logger.info(
        f"Recorded trade outcome for {position.symbol} {normalized_side}: pnl={pnl_value:.2f}, reason={reason}, mode={trade_mode}"
    )

    # Update learning state metadata (strategy-specific)
    _update_learning_state(
        position.symbol,
        normalized_side,
        strategy=entry_strategy,
        last_pnl=pnl_value,
        last_qty=qty_value,
        last_closed_at=record["closed_at"],
        last_reason=reason,
        last_mode=trade_mode,
    )

    if trade_mode == "probe":
        _mark_probe_completed(position.symbol, normalized_side, successful=pnl_value > 0, strategy=entry_strategy)
    elif pnl_value < 0:
        _mark_probe_pending(position.symbol, normalized_side, strategy=entry_strategy)
    else:
        _update_learning_state(
            position.symbol,
            normalized_side,
            strategy=entry_strategy,
            pending_probe=False,
            probe_active=False,
            last_positive_at=record["closed_at"],
        )

    history_store = _get_trade_history_store()
    if history_store is not None:
        try:
            history_store.load()
        except Exception as exc:
            logger.error(f"Failed loading trade history store: {exc}")
        else:
            history_key = key
            history = history_store.get(history_key, [])
            history.append(
                {
                    "symbol": position.symbol,
                    "side": normalized_side,
                    "qty": qty_value,
                    "pnl": pnl_value,
                    "closed_at": record["closed_at"],
                    "reason": reason,
                    "mode": trade_mode,
                    "entry_strategy": entry_strategy,
                }
            )
            history_store[history_key] = history[-100:]


def _evaluate_trade_block(symbol: str, side: str, strategy: Optional[str] = None) -> Dict[str, Optional[object]]:
    """Evaluate trade blocking for a specific symbol, side, and optionally strategy.

    When strategy is provided, blocks are strategy-specific (e.g., ETHUSD-buy-maxdiff can be
    blocked independently from ETHUSD-buy-highlow).
    """
    record = _load_trade_outcome(symbol, side, strategy=strategy)
    learning_state = dict(_load_learning_state(symbol, side, strategy=strategy))
    now_utc = datetime.now(timezone.utc)
    probe_summary = _describe_probe_state(learning_state, now_utc)
    pending_probe = bool(learning_state.get("pending_probe"))
    probe_active = bool(probe_summary.get("probe_active"))
    last_probe_successful = bool(learning_state.get("last_probe_successful"))
    probe_transition_ready = last_probe_successful and not pending_probe and not probe_active
    last_pnl = record.get("pnl") if record else None
    last_closed_at = _parse_timestamp(record.get("closed_at") if record else None)
    blocked = False
    block_reason = None
    if not ENABLE_PROBE_TRADES:
        pending_probe = False
        probe_active = False
        probe_transition_ready = False
        probe_summary = {}
        learning_state["pending_probe"] = False
        learning_state["probe_active"] = False
        learning_state["probe_transition_ready"] = False
        learning_state["probe_expires_at"] = None
        learning_state["probe_expired"] = False
    trade_mode = "probe" if (pending_probe or probe_active) else "normal"

    if last_pnl is not None and last_pnl < 0:
        ts_repr = last_closed_at.isoformat() if last_closed_at else "unknown"
        if trade_mode == "probe":
            block_reason = f"Last {side} trade for {symbol} lost {last_pnl:.2f} on {ts_repr}; running probe trade"
        else:
            if last_closed_at is None or now_utc - last_closed_at <= LOSS_BLOCK_COOLDOWN:
                blocked = True
                block_reason = f"Last {side} trade for {symbol} lost {last_pnl:.2f} on {ts_repr}; cooling down"
    if probe_summary.get("probe_expired"):
        block_reason = block_reason or (
            f"Probe duration exceeded {PROBE_MAX_DURATION} for {symbol} {side}; scheduling backout"
        )
    cooldown_expires = None
    if last_closed_at is not None:
        cooldown_expires = (last_closed_at + LOSS_BLOCK_COOLDOWN).isoformat()
    learning_state["trade_mode"] = trade_mode
    learning_state["probe_transition_ready"] = probe_transition_ready
    learning_state["probe_expires_at"] = probe_summary.get("probe_expires_at")
    return {
        "record": record,
        "blocked": blocked,
        "block_reason": block_reason,
        "last_pnl": last_pnl,
        "last_closed_at": last_closed_at.isoformat() if last_closed_at else None,
        "cooldown_expires": cooldown_expires,
        "pending_probe": pending_probe,
        "probe_active": probe_active,
        "trade_mode": trade_mode,
        "probe_started_at": probe_summary.get("probe_started_at"),
        "probe_age_seconds": probe_summary.get("probe_age_seconds"),
        "probe_expires_at": probe_summary.get("probe_expires_at"),
        "probe_expired": probe_summary.get("probe_expired"),
        "probe_transition_ready": probe_transition_ready,
        "learning_state": learning_state,
    }


def get_market_hours() -> tuple:
    """Get market open and close times in EST."""
    est = pytz.timezone("US/Eastern")
    now = datetime.now(est)
    market_open = now.replace(hour=9, minute=30, second=0, microsecond=0)
    market_close = now.replace(hour=16, minute=0, second=0, microsecond=0)
    if MARKET_CLOSE_SHIFT_MINUTES:
        shifted_close = market_close - timedelta(minutes=MARKET_CLOSE_SHIFT_MINUTES)
        # Ensure the shifted close does not precede the official open
        if shifted_close <= market_open:
            market_close = market_open + timedelta(minutes=1)
        else:
            market_close = shifted_close
    return market_open, market_close


def _pick_confidence(data: Dict) -> float:
    for key in ("confidence_ratio", "directional_confidence"):
        value = data.get(key)
        if value is not None:
            try:
                return float(value)
            except (TypeError, ValueError):
                continue
    return 0.0


def _pick_notes(data: Dict) -> str:
    notes = []
    if data.get("trade_blocked"):
        notes.append("blocked")
    if data.get("trade_mode") == "probe":
        if data.get("pending_probe"):
            notes.append("probe-pending")
        if data.get("probe_active"):
            notes.append("probe-active")
        if data.get("probe_transition_ready"):
            notes.append("probe-ready")
        if data.get("probe_expired"):
            notes.append("probe-expired")
    return ", ".join(notes) if notes else "-"


def _format_plan_line(symbol: str, data: Dict) -> str:
    last_pnl = data.get("last_trade_pnl")
    last_pnl_str = f"{last_pnl:.2f}" if isinstance(last_pnl, (int, float)) else "n/a"
    parts = [
        symbol,
        f"{data.get('side', '?')}/{data.get('trade_mode', 'normal')}",
        f"avg={data.get('avg_return', 0.0):.3f}",
        f"comp={data.get('composite_score', 0.0):.3f}",
        f"move={data.get('predicted_movement', 0.0):.3f}",
        f"conf={_pick_confidence(data):.3f}",
        f"last={last_pnl_str}",
    ]
    if data.get("maxdiff_spread_rank"):
        parts.append(f"maxdiff_rank={int(data['maxdiff_spread_rank'])}")
        if data.get("maxdiff_spread_overflow"):
            parts.append("maxdiff_overflow")
    notes = _pick_notes(data)
    if notes != "-":
        parts.append(f"notes={notes}")
    return " ".join(parts)


def _format_entry_candidates(picks: Dict[str, Dict]) -> List[str]:
    lines = []
    for symbol, data in picks.items():
        notes = []
        if data.get("trade_mode") == "probe":
            if data.get("pending_probe"):
                notes.append("pending")
            if data.get("probe_active"):
                notes.append("active")
        if data.get("trade_blocked"):
            notes.append("blocked")
        note_str = f" ({', '.join(notes)})" if notes else ""
        lines.append(
            f"{symbol}: {data.get('side', '?')} {data.get('trade_mode', 'normal')} "
            f"avg={data.get('avg_return', 0.0):.3f} "
            f"move={data.get('predicted_movement', 0.0):.3f}{note_str}"
        )
    return lines


def analyze_symbols(symbols: List[str]) -> Dict:
    """Run backtest analysis on symbols and return results sorted by average return."""
    results = {}
    equities_tradable_now = is_nyse_trading_day_now()
    skip_closed_equity = _should_skip_closed_equity()
    skipped_equity_symbols: List[str] = []

    env_simulations_raw = os.getenv("MARKETSIM_BACKTEST_SIMULATIONS")
    env_simulations: Optional[int]
    if env_simulations_raw:
        try:
            env_simulations = max(1, int(env_simulations_raw))
        except ValueError:
            logger.warning(
                "Ignoring invalid MARKETSIM_BACKTEST_SIMULATIONS=%r; using default of 70 simulations.",
                env_simulations_raw,
            )
            env_simulations = None
        else:
            logger.info(f"Using MARKETSIM_BACKTEST_SIMULATIONS override of {env_simulations} for backtest iterations.")
    else:
        env_simulations = None

    kronos_only_mode = _is_kronos_only_mode()

    latest_snapshot = _load_latest_forecast_snapshot()

    for symbol in symbols:
        if symbol not in all_crypto_symbols and not equities_tradable_now:
            if skip_closed_equity:
                skipped_equity_symbols.append(symbol)
                continue
            logger.debug(
                "%s: market closed but analyzing due to MARKETSIM_SKIP_CLOSED_EQUITY override.",
                symbol,
            )
        try:
            kelly_fraction = None
            # not many because we need to adapt strats? eg the wierd spikes in uniusd are a big opportunity to trade w high/low
            # but then i bumped up because its not going to say buy crypto when its down, if its most recent based?
            num_simulations = env_simulations or 70
            used_fallback_engine = False

            try:
                backtest_df = backtest_forecasts(symbol, num_simulations)
            except Exception as exc:
                logger.warning(
                    f"Primary backtest_forecasts failed for {symbol}: {exc}. Attempting simulator fallback analytics."
                )
                try:
                    from marketsimulator import backtest_test3_inline as sim_backtest  # type: ignore

                    backtest_df = sim_backtest.backtest_forecasts(symbol, num_simulations)
                except Exception as fallback_exc:
                    logger.error(f"Fallback backtest also failed for {symbol}: {fallback_exc}. Skipping symbol.")
                    continue
                used_fallback_engine = True

            if backtest_df.empty:
                logger.warning(f"Skipping {symbol} - backtest returned no simulations.")
                continue

            required_columns = {
                "simple_strategy_return",
                "all_signals_strategy_return",
                "entry_takeprofit_return",
                "highlow_return",
            }
            missing_cols = required_columns.difference(backtest_df.columns)
            if missing_cols:
                logger.warning(f"Skipping {symbol} - missing backtest metrics: {sorted(missing_cols)}")
                continue

            sample_size = len(backtest_df)
            trading_days_per_year = 365 if symbol in all_crypto_symbols else 252

            _normalized_cache: Dict[str, Optional[pd.Series]] = {}

            def _normalized_series(column: str) -> Optional[pd.Series]:
                if column not in _normalized_cache:
                    if column in backtest_df.columns:
                        _normalized_cache[column] = _normalize_series(backtest_df[column])
                    else:
                        _normalized_cache[column] = None
                return _normalized_cache[column]

            def _metric(value: object, default: float = 0.0) -> float:
                return coerce_numeric(value, default=default, prefer="mean")

            def _mean_column(column: str, default: float = 0.0) -> float:
                series = _normalized_series(column)
                if series is None or series.empty:
                    return default
                return _metric(series, default=default)

            def _mean_return(primary: str, fallback: Optional[str] = None, default: float = 0.0) -> float:
                series = _normalized_series(primary)
                if series is None and fallback:
                    series = _normalized_series(fallback)
                if series is None or series.empty:
                    return default
                return _metric(series, default=default)

            strategy_returns_daily = {
                "simple": _mean_return("simple_strategy_avg_daily_return", "simple_strategy_return"),
                "all_signals": _mean_return("all_signals_strategy_avg_daily_return", "all_signals_strategy_return"),
                "takeprofit": _mean_return("entry_takeprofit_avg_daily_return", "entry_takeprofit_return"),
                "highlow": _mean_return("highlow_avg_daily_return", "highlow_return"),
                "maxdiff": _mean_return("maxdiff_avg_daily_return", "maxdiff_return"),
                "maxdiffalwayson": _mean_return("maxdiffalwayson_avg_daily_return", "maxdiffalwayson_return"),
            }
            strategy_returns_annual = {
                "simple": _mean_return("simple_strategy_annual_return", "simple_strategy_return"),
                "all_signals": _mean_return("all_signals_strategy_annual_return", "all_signals_strategy_return"),
                "takeprofit": _mean_return("entry_takeprofit_annual_return", "entry_takeprofit_return"),
                "highlow": _mean_return("highlow_annual_return", "highlow_return"),
                "maxdiff": _mean_return("maxdiff_annual_return", "maxdiff_return"),
                "maxdiffalwayson": _mean_return("maxdiffalwayson_annual_return", "maxdiffalwayson_return"),
            }
            if "ci_guard_return" in backtest_df.columns:
                strategy_returns_daily["ci_guard"] = _mean_return(
                    "ci_guard_avg_daily_return",
                    "ci_guard_return",
                )
                strategy_returns_annual["ci_guard"] = _mean_return(
                    "ci_guard_annual_return",
                    "ci_guard_return",
                )
            strategy_returns = strategy_returns_daily
            strategy_recent_sums: Dict[str, Optional[float]] = {}

            def _recent_return_sum(primary: str, fallback: Optional[str] = None, window: int = 2) -> Optional[float]:
                series = _normalized_series(primary)
                if (series is None or series.empty) and fallback:
                    series = _normalized_series(fallback)
                if series is None or series.empty:
                    return None
                recent = series.dropna()
                if recent.empty or len(recent) < window:
                    return None
                return float(recent.iloc[:window].sum())

            _strategy_series_map: Dict[str, Tuple[str, Optional[str]]] = {
                "simple": ("simple_strategy_avg_daily_return", "simple_strategy_return"),
                "all_signals": ("all_signals_strategy_avg_daily_return", "all_signals_strategy_return"),
                "takeprofit": ("entry_takeprofit_avg_daily_return", "entry_takeprofit_return"),
                "highlow": ("highlow_avg_daily_return", "highlow_return"),
                "maxdiff": ("maxdiff_avg_daily_return", "maxdiff_return"),
                "maxdiffalwayson": ("maxdiffalwayson_avg_daily_return", "maxdiffalwayson_return"),
            }
            if "ci_guard" in strategy_returns:
                _strategy_series_map["ci_guard"] = ("ci_guard_avg_daily_return", "ci_guard_return")

            unprofit_return = 0.0
            unprofit_sharpe = 0.0
            if (
                "unprofit_shutdown_avg_daily_return" in backtest_df.columns
                or "unprofit_shutdown_return" in backtest_df.columns
            ):
                unprofit_return = _mean_return("unprofit_shutdown_avg_daily_return", "unprofit_shutdown_return")
                strategy_returns["unprofit_shutdown"] = unprofit_return
                strategy_returns_annual["unprofit_shutdown"] = _mean_return(
                    "unprofit_shutdown_annual_return",
                    "unprofit_shutdown_return",
                )
            if "unprofit_shutdown_sharpe" in backtest_df.columns:
                unprofit_sharpe = _metric(backtest_df["unprofit_shutdown_sharpe"], default=0.0)

            raw_last_prediction = backtest_df.iloc[0]
            last_prediction = raw_last_prediction.apply(
                lambda value: coerce_numeric(value, default=0.0, prefer="mean")
            )
            walk_forward_oos_sharpe_raw = last_prediction.get("walk_forward_oos_sharpe")
            walk_forward_turnover_raw = last_prediction.get("walk_forward_turnover")
            walk_forward_highlow_raw = last_prediction.get("walk_forward_highlow_sharpe")
            walk_forward_takeprofit_raw = last_prediction.get("walk_forward_takeprofit_sharpe")
            walk_forward_maxdiff_raw = last_prediction.get("walk_forward_maxdiff_sharpe")

            walk_forward_oos_sharpe = (
                coerce_numeric(walk_forward_oos_sharpe_raw) if walk_forward_oos_sharpe_raw is not None else None
            )
            walk_forward_turnover = (
                coerce_numeric(walk_forward_turnover_raw) if walk_forward_turnover_raw is not None else None
            )
            walk_forward_highlow_sharpe = (
                coerce_numeric(walk_forward_highlow_raw) if walk_forward_highlow_raw is not None else None
            )
            walk_forward_takeprofit_sharpe = (
                coerce_numeric(walk_forward_takeprofit_raw) if walk_forward_takeprofit_raw is not None else None
            )
            walk_forward_maxdiff_sharpe = (
                coerce_numeric(walk_forward_maxdiff_raw) if walk_forward_maxdiff_raw is not None else None
            )

            close_price = coerce_numeric(last_prediction.get("close"), default=0.0)
            predicted_close_price = coerce_numeric(
                last_prediction.get("predicted_close"),
                default=close_price,
            )
            predicted_high_price = coerce_numeric(
                last_prediction.get("predicted_high"),
                default=predicted_close_price,
            )
            predicted_low_price = coerce_numeric(
                last_prediction.get("predicted_low"),
                default=predicted_close_price,
            )

            def _optional_numeric(value: object) -> Optional[float]:
                raw = coerce_numeric(value, default=float("nan")) if value is not None else float("nan")
                return raw if math.isfinite(raw) else None

            maxdiff_high_price = _optional_numeric(last_prediction.get("maxdiffprofit_high_price"))
            maxdiff_low_price = _optional_numeric(last_prediction.get("maxdiffprofit_low_price"))
            maxdiff_trade_bias = _optional_numeric(last_prediction.get("maxdiff_trade_bias"))
            maxdiffalwayson_high_price = _optional_numeric(last_prediction.get("maxdiffalwayson_high_price"))
            maxdiffalwayson_low_price = _optional_numeric(last_prediction.get("maxdiffalwayson_low_price"))
            maxdiff_primary_side_raw = raw_last_prediction.get("maxdiff_primary_side")
            maxdiff_primary_side = (
                str(maxdiff_primary_side_raw).strip().lower()
                if maxdiff_primary_side_raw is not None
                else None
            )
            if maxdiff_primary_side == "":
                maxdiff_primary_side = None

            snapshot_parts = [
                f"{symbol} prediction snapshot",
                f"close={close_price:.4f}",
                f"pred_close={predicted_close_price:.4f}",
                f"pred_high={predicted_high_price:.4f}",
                f"pred_low={predicted_low_price:.4f}",
            ]
            if maxdiff_high_price is not None:
                snapshot_parts.append(f"maxdiff_high={maxdiff_high_price:.4f}")
            if maxdiff_low_price is not None:
                snapshot_parts.append(f"maxdiff_low={maxdiff_low_price:.4f}")
            if maxdiffalwayson_high_price is not None:
                snapshot_parts.append(f"maxdiffalwayson_high={maxdiffalwayson_high_price:.4f}")
            if maxdiffalwayson_low_price is not None:
                snapshot_parts.append(f"maxdiffalwayson_low={maxdiffalwayson_low_price:.4f}")
            if maxdiff_primary_side:
                bias_fragment = maxdiff_primary_side
                if maxdiff_trade_bias is not None and math.isfinite(maxdiff_trade_bias):
                    bias_fragment = f"{bias_fragment}({maxdiff_trade_bias:+.3f})"
                snapshot_parts.append(f"maxdiff_side={bias_fragment}")
            _log_detail(" ".join(snapshot_parts))

            strategy_stats: Dict[str, Dict[str, float]] = {
                "simple": {
                    "avg_return": strategy_returns.get("simple", 0.0),
                    "annual_return": strategy_returns_annual.get("simple", 0.0),
                    "sharpe": _mean_column("simple_strategy_sharpe"),
                    "turnover": _mean_column("simple_strategy_turnover"),
                    "max_drawdown": _mean_column("simple_strategy_max_drawdown"),
                },
                "all_signals": {
                    "avg_return": strategy_returns.get("all_signals", 0.0),
                    "annual_return": strategy_returns_annual.get("all_signals", 0.0),
                    "sharpe": _mean_column("all_signals_strategy_sharpe"),
                    "turnover": _mean_column("all_signals_strategy_turnover"),
                    "max_drawdown": _mean_column("all_signals_strategy_max_drawdown"),
                },
                "takeprofit": {
                    "avg_return": strategy_returns.get("takeprofit", 0.0),
                    "annual_return": strategy_returns_annual.get("takeprofit", 0.0),
                    "sharpe": _mean_column("entry_takeprofit_sharpe"),
                    "turnover": _mean_column("entry_takeprofit_turnover"),
                    "max_drawdown": _mean_column("entry_takeprofit_max_drawdown"),
                },
                "highlow": {
                    "avg_return": strategy_returns.get("highlow", 0.0),
                    "annual_return": strategy_returns_annual.get("highlow", 0.0),
                    "sharpe": _mean_column("highlow_sharpe"),
                    "turnover": _mean_column("highlow_turnover"),
                    "max_drawdown": _mean_column("highlow_max_drawdown"),
                },
                "maxdiff": {
                    "avg_return": strategy_returns.get("maxdiff", 0.0),
                    "annual_return": strategy_returns_annual.get("maxdiff", 0.0),
                    "sharpe": _mean_column("maxdiff_sharpe"),
                    "turnover": _mean_column("maxdiff_turnover"),
                    "max_drawdown": _mean_column("maxdiff_max_drawdown"),
                },
                "maxdiffalwayson": {
                    "avg_return": strategy_returns.get("maxdiffalwayson", 0.0),
                    "annual_return": strategy_returns_annual.get("maxdiffalwayson", 0.0),
                    "sharpe": _mean_column("maxdiffalwayson_sharpe"),
                    "turnover": _mean_column("maxdiffalwayson_turnover"),
                    "max_drawdown": _mean_column("maxdiffalwayson_max_drawdown"),
                },
            }
            if "ci_guard" in strategy_returns:
                strategy_stats["ci_guard"] = {
                    "avg_return": strategy_returns.get("ci_guard", 0.0),
                    "annual_return": strategy_returns_annual.get("ci_guard", 0.0),
                    "sharpe": _mean_column("ci_guard_sharpe"),
                    "turnover": _mean_column("ci_guard_turnover"),
                    "max_drawdown": _mean_column("ci_guard_max_drawdown"),
                }

            for strat_name, (primary_col, fallback_col) in _strategy_series_map.items():
                strategy_recent_sums[strat_name] = _recent_return_sum(primary_col, fallback_col)

            strategy_ineligible: Dict[str, str] = {}
            candidate_avg_returns: Dict[str, float] = {}
            allowed_side = _allowed_side_for(symbol)
            symbol_is_crypto = symbol in all_crypto_symbols

            for name, stats in strategy_stats.items():
                if name not in strategy_returns:
                    continue
                allow_config = True
                if name == "takeprofit":
                    allow_config = ALLOW_TAKEPROFIT_ENTRY
                elif name == "highlow":
                    allow_config = ALLOW_HIGHLOW_ENTRY
                elif name == "maxdiff":
                    allow_config = ALLOW_MAXDIFF_ENTRY
                elif name == "maxdiffalwayson":
                    allow_config = ALLOW_MAXDIFF_ALWAYS_ENTRY

                if name in {"takeprofit", "highlow", "maxdiff", "maxdiffalwayson"}:
                    if not allow_config:
                        strategy_ineligible[name] = "disabled_by_config"
                        continue
                    eligible, reason = _evaluate_strategy_entry_gate(
                        symbol,
                        stats,
                        fallback_used=used_fallback_engine,
                        sample_size=sample_size,
                    )
                    if not eligible:
                        strategy_ineligible[name] = reason
                        continue

                avg_metric = _metric(stats.get("avg_return"), default=0.0)
                candidate_avg_returns[name] = avg_metric

            # Sort strategies by avg_return (simplified)
            ordered_strategies: List[str] = []
            if candidate_avg_returns:
                ordered_strategies = [
                    name for name, _ in sorted(
                        candidate_avg_returns.items(),
                        key=lambda item: item[1],
                        reverse=True,
                    )
                ]
            else:
                ordered_strategies = ["simple"]

            if strategy_ineligible:
                logger.debug("%s strategy entry gates rejected: %s", symbol, strategy_ineligible)

            close_movement_raw = predicted_close_price - close_price
            high_movement = predicted_high_price - close_price
            low_movement = predicted_low_price - close_price

            selection_notes: List[str] = []
            selected_strategy: Optional[str] = None
            avg_return = 0.0
            annual_return = 0.0
            predicted_movement = close_movement_raw
            position_side = "buy" if predicted_movement > 0 else "sell"

            for candidate_name in ordered_strategies:
                if candidate_name in strategy_ineligible:
                    selection_notes.append(f"{candidate_name}=ineligible({strategy_ineligible[candidate_name]})")
                    continue

                candidate_avg_return = candidate_avg_returns.get(candidate_name, 0.0)

                candidate_position_side: Optional[str] = None
                candidate_predicted_movement = close_movement_raw

                if candidate_name == "maxdiff":
                    if maxdiff_primary_side in {"buy", "sell"}:
                        candidate_position_side = maxdiff_primary_side
                        target_price = maxdiff_high_price if candidate_position_side == "buy" else maxdiff_low_price
                        if target_price is not None and math.isfinite(target_price):
                            candidate_predicted_movement = target_price - close_price
                    elif maxdiff_primary_side == "neutral" and maxdiff_trade_bias is not None:
                        if maxdiff_trade_bias > 0:
                            candidate_position_side = "buy"
                        elif maxdiff_trade_bias < 0:
                            candidate_position_side = "sell"
                elif candidate_name == "maxdiffalwayson":
                    dominant_move = max(abs(high_movement), abs(low_movement))
                    if allowed_side == "sell":
                        candidate_position_side = "sell"
                        candidate_predicted_movement = -dominant_move
                    else:
                        candidate_position_side = "buy"
                        candidate_predicted_movement = dominant_move

                if candidate_position_side is None and candidate_name == "all_signals":
                    if all(x > 0 for x in [close_movement_raw, high_movement, low_movement]):
                        candidate_position_side = "buy"
                    elif all(x < 0 for x in [close_movement_raw, high_movement, low_movement]):
                        candidate_position_side = "sell"
                    else:
                        note = "mixed_directional_signals"
                        if "all_signals" not in strategy_ineligible:
                            strategy_ineligible["all_signals"] = note
                        selection_notes.append(f"all_signals={note}")
                        continue

                if candidate_position_side is None:
                    candidate_position_side = "buy" if candidate_predicted_movement > 0 else "sell"

                disallowed_reason: Optional[str] = None
                if allowed_side and allowed_side != "both" and candidate_position_side != allowed_side:
                    disallowed_reason = f"side_not_allowed_{allowed_side}"
                elif (
                    symbol_is_crypto
                    and candidate_position_side == "sell"
                    and (allowed_side is None or allowed_side not in {"sell", "both"})
                ):
                    disallowed_reason = "crypto_sell_disabled"

                if disallowed_reason:
                    if candidate_name not in strategy_ineligible:
                        strategy_ineligible[candidate_name] = disallowed_reason
                    selection_notes.append(f"{candidate_name}={disallowed_reason}")
                    continue

                selected_strategy = candidate_name
                avg_return = candidate_avg_return
                annual_return = _metric(strategy_stats.get(candidate_name, {}).get("annual_return"), default=0.0)
                predicted_movement = candidate_predicted_movement
                position_side = candidate_position_side
                if candidate_name != ordered_strategies[0]:
                    _log_detail(
                        f"{symbol}: strategy fallback from {ordered_strategies[0]} to {candidate_name} "
                        f"(ordered={ordered_strategies})"
                    )
                break

            if selected_strategy is None:
                reason = "; ".join(selection_notes) if selection_notes else "no viable strategy"
                _log_detail(f"Skipping {symbol} - no actionable strategy ({reason})")
                continue

            best_strategy = selected_strategy

            expected_move_pct = safe_divide(predicted_movement, close_price, default=0.0)
            simple_return = strategy_returns.get("simple", 0.0)
            ci_guard_return = strategy_returns.get("ci_guard", 0.0)
            takeprofit_return = strategy_returns.get("takeprofit", 0.0)
            highlow_return = strategy_returns.get("highlow", 0.0)
            maxdiff_return = strategy_returns.get("maxdiff", 0.0)
            maxdiffalwayson_return = strategy_returns.get("maxdiffalwayson", 0.0)
            simple_sharpe = 0.0
            if "simple_strategy_sharpe" in backtest_df.columns:
                simple_sharpe = coerce_numeric(backtest_df["simple_strategy_sharpe"].mean(), default=0.0)
            ci_guard_sharpe = 0.0
            if "ci_guard_sharpe" in backtest_df.columns:
                ci_guard_sharpe = coerce_numeric(backtest_df["ci_guard_sharpe"].mean(), default=0.0)
            kronos_profit_raw = last_prediction.get("closemin_loss_trading_profit")
            kronos_profit = coerce_numeric(kronos_profit_raw) if kronos_profit_raw is not None else 0.0
            if _is_kronos_only_mode():
                if kronos_profit > simple_return:
                    simple_return = kronos_profit
                if kronos_profit > avg_return:
                    avg_return = kronos_profit
                kronos_annual = kronos_profit * trading_days_per_year
                if kronos_annual > annual_return:
                    annual_return = kronos_annual
            core_return = max(simple_return, ci_guard_return, 0.0)
            core_sharpe = max(simple_sharpe, ci_guard_sharpe, 0.0)
            price_skill = core_return + 0.25 * core_sharpe + 0.15 * max(kronos_profit, 0.0)
            highlow_allowed_entry = ALLOW_HIGHLOW_ENTRY and ("highlow" not in strategy_ineligible)
            takeprofit_allowed_entry = ALLOW_TAKEPROFIT_ENTRY and ("takeprofit" not in strategy_ineligible)
            maxdiff_allowed_entry = ALLOW_MAXDIFF_ENTRY and ("maxdiff" not in strategy_ineligible)
            maxdiffalwayson_allowed_entry = ALLOW_MAXDIFF_ALWAYS_ENTRY and ("maxdiffalwayson" not in strategy_ineligible)

            raw_expected_move_pct = expected_move_pct
            calibrated_move_raw = last_prediction.get("calibrated_expected_move_pct")
            calibrated_move_pct = coerce_numeric(calibrated_move_raw) if calibrated_move_raw is not None else None
            # Don't override movement for maxdiff strategy - it uses its own target prices
            if calibrated_move_pct is not None and selected_strategy != "maxdiff":
                expected_move_pct = calibrated_move_pct
                predicted_movement = expected_move_pct * close_price
                calibrated_close_price = close_price * (1.0 + expected_move_pct)
            else:
                calibrated_close_price = predicted_close_price

            if predicted_movement == 0.0:
                _log_detail(f"Skipping {symbol} - calibrated move collapsed to zero.")
                continue

            # Strategy already determined position_side based on its own logic.
            # Don't second-guess with calibrated close prediction - strategies may use
            # mean reversion, high/low targets, or other logic that differs from close prediction.

            if allowed_side and allowed_side != "both":
                if allowed_side == "buy" and position_side == "sell":
                    _log_detail(f"Skipping {symbol} - sells disabled via MARKETSIM_SYMBOL_SIDE_MAP.")
                    continue
                if allowed_side == "sell" and position_side == "buy":
                    _log_detail(f"Skipping {symbol} - buys disabled via MARKETSIM_SYMBOL_SIDE_MAP.")
                    continue

            abs_move = abs(expected_move_pct)
            if abs_move < MIN_EXPECTED_MOVE_PCT:
                abs_move = 0.0
            edge_strength = price_skill * abs_move
            directional_edge = edge_strength if predicted_movement >= 0 else -edge_strength

            toto_move_pct = coerce_numeric(last_prediction.get("toto_expected_move_pct"), default=0.0)
            kronos_move_pct = coerce_numeric(last_prediction.get("kronos_expected_move_pct"), default=0.0)
            realized_volatility_pct = coerce_numeric(last_prediction.get("realized_volatility_pct"), default=0.0)
            avg_dollar_vol_raw = last_prediction.get("dollar_vol_20d")
            avg_dollar_vol = coerce_numeric(avg_dollar_vol_raw) if avg_dollar_vol_raw is not None else None
            atr_pct_raw = last_prediction.get("atr_pct_14")
            atr_pct = coerce_numeric(atr_pct_raw) if atr_pct_raw is not None else None
            sigma_pct = safe_divide(realized_volatility_pct, 100.0, default=0.0)
            if sigma_pct <= 0:
                sigma_pct = max(abs(expected_move_pct), 1e-3)
            kelly_fraction = kelly_lite(abs(expected_move_pct), sigma_pct)
            drawdown_scale = _kelly_drawdown_scale(best_strategy, symbol)
            if drawdown_scale < 1.0:
                logger.info(
                    f"{symbol}: Drawdown scale applied to Kelly for {best_strategy or 'unknown'} ({drawdown_scale:.3f})"
                )

            cap = _drawdown_cap_for(best_strategy, symbol)
            resume_threshold = _drawdown_resume_for(best_strategy, cap, symbol)
            try:
                state = get_state()
                drawdown_pct = getattr(state, "drawdown_pct", None)
            except RuntimeError:
                drawdown_pct = None
            suspend_threshold = _lookup_threshold("MARKETSIM_DRAWDOWN_SUSPEND_MAP", symbol, best_strategy)
            if suspend_threshold is None:
                suspend_threshold = _get_env_float("MARKETSIM_DRAWDOWN_SUSPEND")
            if cap is None:
                cap = suspend_threshold
            strategy_key = _strategy_key(symbol, best_strategy)
            if cap and drawdown_pct is not None and suspend_threshold and drawdown_pct >= suspend_threshold:
                _DRAW_SUSPENDED[strategy_key] = True
                _log_detail(
                    f"Suspending new entry for {symbol} due to drawdown {drawdown_pct:.3%} >= {suspend_threshold:.3%}"
                )
                continue
            if (
                _DRAW_SUSPENDED.get(strategy_key)
                and resume_threshold
                and drawdown_pct is not None
                and drawdown_pct <= resume_threshold
            ):
                _DRAW_SUSPENDED[strategy_key] = False
                _log_detail(
                    f"Resuming entries for strategy {strategy_key} as drawdown {drawdown_pct:.3%} <= {resume_threshold:.3%}"
                )
            if _DRAW_SUSPENDED.get(strategy_key):
                continue

            if (
                edge_strength < MIN_EDGE_STRENGTH
                and max(
                    avg_return,
                    simple_return,
                    takeprofit_return,
                    highlow_return,
                    maxdiff_return,
                    maxdiffalwayson_return,
                    kronos_profit,
                )
                <= 0
            ):
                _log_detail(
                    f"Skipping {symbol} - no actionable price edge "
                    f"(edge_strength={edge_strength:.6f}, avg_return={avg_return:.6f})"
                )
                continue

            effective_takeprofit = takeprofit_return if takeprofit_allowed_entry else 0.0
            effective_highlow = highlow_return if highlow_allowed_entry else 0.0
            effective_maxdiff = maxdiff_return if maxdiff_allowed_entry else 0.0
            effective_maxdiffalwayson = maxdiffalwayson_return if maxdiffalwayson_allowed_entry else 0.0
            kronos_contrib = max(kronos_profit, 0.0)
            primary_return = max(
                avg_return,
                simple_return,
                effective_takeprofit,
                effective_highlow,
                effective_maxdiff,
                effective_maxdiffalwayson,
                ci_guard_return,
                kronos_contrib,
                0.0,
            )

            bid_price, ask_price = fetch_bid_ask(symbol)
            spread_bps = compute_spread_bps(bid_price, ask_price)
            spread_cap = resolve_spread_cap(symbol)
            if not math.isfinite(spread_bps):
                spread_penalty_bps = float(spread_cap)
            else:
                spread_penalty_bps = min(max(spread_bps, 0.0), float(spread_cap))
            spread_penalty = spread_penalty_bps / 10000.0
            composite_score = primary_return - spread_penalty
            if SIMPLIFIED_MODE:
                tradeable, spread_reason = True, "simplified"
                edge_ok, edge_reason = True, "simplified"
            else:
                tradeable, spread_reason = is_tradeable(
                    symbol,
                    bid_price,
                    ask_price,
                    avg_dollar_vol=avg_dollar_vol,
                    atr_pct=atr_pct,
                )
                edge_ok, edge_reason = pass_edge_threshold(symbol, expected_move_pct)
            sign_toto = resolve_signal_sign(toto_move_pct)
            sign_kronos = resolve_signal_sign(kronos_move_pct)
            active_signs = [sign for sign in (sign_toto, sign_kronos) if sign in (-1, 1)]
            consensus_model_count = len(active_signs)
            consensus_ok = False
            if consensus_model_count >= 1:
                consensus_ok = agree_direction(*active_signs)
            consensus_reason = None
            fallback_source: Optional[str] = None
            if consensus_model_count == 0:
                consensus_reason = "No directional signal from Toto/Kronos"
            # Model disagreement is OK - we use predictions from the best-performing model
            # elif consensus_model_count > 1 and not consensus_ok:
            #     consensus_reason = f"Model disagreement toto={sign_toto} kronos={sign_kronos}"
            elif consensus_model_count == 1:
                if sign_toto != 0 and sign_kronos == 0:
                    fallback_source = "Toto"
                elif sign_kronos != 0 and sign_toto == 0:
                    fallback_source = "Kronos"
                if fallback_source:
                    _log_detail(f"{symbol}: consensus fallback to {fallback_source} signal only")

            if SIMPLIFIED_MODE:
                consensus_reason = None

            block_info = _evaluate_trade_block(symbol, position_side, strategy=best_strategy)
            last_pnl = block_info.get("last_pnl")
            last_closed_at = block_info.get("last_closed_at")
            if last_pnl is not None:
                if last_pnl < 0:
                    _record_loss_timestamp(symbol, last_closed_at)
                else:
                    clear_cooldown(symbol)
            now_utc = datetime.now(timezone.utc)
            cooldown_ok = True if SIMPLIFIED_MODE else can_trade_now(symbol, now_utc)

            # MaxDiff strategy bypasses most gates to match backtest behavior
            is_maxdiff = (best_strategy in MAXDIFF_STRATEGIES)

            walk_forward_notes: List[str] = []
            sharpe_cutoff: Optional[float] = None
            # MaxDiff backtest doesn't have walk-forward filters
            if not SIMPLIFIED_MODE and not is_maxdiff:
                default_cutoff = -0.25 if kronos_only_mode else 0.3
                env_key = "MARKETSIM_KRONOS_SHARPE_CUTOFF" if kronos_only_mode else "MARKETSIM_SHARPE_CUTOFF"
                sharpe_cutoff = _get_env_float(env_key)
                if sharpe_cutoff is None and kronos_only_mode:
                    sharpe_cutoff = _get_env_float("MARKETSIM_SHARPE_CUTOFF")
                if sharpe_cutoff is None:
                    sharpe_cutoff = default_cutoff
                if walk_forward_oos_sharpe is not None and sharpe_cutoff is not None:
                    if walk_forward_oos_sharpe < sharpe_cutoff:
                        walk_forward_notes.append(
                            f"Walk-forward Sharpe {walk_forward_oos_sharpe:.2f} below cutoff {sharpe_cutoff:.2f}"
                        )
                if (
                    not kronos_only_mode
                    and walk_forward_turnover is not None
                    and walk_forward_oos_sharpe is not None
                    and walk_forward_turnover > 2.0
                    and walk_forward_oos_sharpe < 0.5
                ):
                    walk_forward_notes.append(
                        f"Walk-forward turnover {walk_forward_turnover:.2f} high with Sharpe {walk_forward_oos_sharpe:.2f}"
                    )

            gating_reasons: List[str] = []

            if not DISABLE_TRADE_GATES:
                if not tradeable:
                    gating_reasons.append(spread_reason)
                # MaxDiff uses its own high/low predictions, skip edge gate
                if not edge_ok and not is_maxdiff:
                    gating_reasons.append(edge_reason)
                if kronos_only_mode and consensus_reason and "Model disagreement" in consensus_reason:
                    if sign_kronos in (-1, 1):
                        consensus_reason = None
                if kronos_only_mode and consensus_reason and consensus_reason.startswith("No directional signal"):
                    if sign_kronos in (-1, 1):
                        consensus_reason = None
                # MaxDiff doesn't need Toto/Kronos consensus - it has its own predictions
                if consensus_reason and not is_maxdiff:
                    gating_reasons.append(consensus_reason)
                if not cooldown_ok and not kronos_only_mode and not is_maxdiff:
                    gating_reasons.append("Cooldown active after recent loss")
                # MaxDiff doesn't use Kelly sizing in backtest, skip this gate
                if kelly_fraction <= 0 and not is_maxdiff:
                    gating_reasons.append("Kelly fraction <= 0")
                recent_sum = strategy_recent_sums.get(best_strategy)
                # MaxDiff backtest doesn't have recent returns filter
                if recent_sum is not None and recent_sum <= 0 and not is_maxdiff:
                    gating_reasons.append(
                        f"Recent {best_strategy} returns sum {recent_sum:.4f} <= 0"
                    )

            base_blocked = False if SIMPLIFIED_MODE else block_info.get("blocked", False)
            if kronos_only_mode and base_blocked:
                base_blocked = False
            combined_reasons: List[str] = []
            if base_blocked and block_info.get("block_reason"):
                combined_reasons.append(block_info["block_reason"])
            combined_reasons.extend(gating_reasons)
            unique_reasons = []
            for reason in combined_reasons:
                if reason and reason not in unique_reasons:
                    unique_reasons.append(reason)
            block_reason = "; ".join(unique_reasons) if unique_reasons else None
            trade_blocked = base_blocked or bool(gating_reasons)

            result_row = {
                "avg_return": _metric(avg_return, default=0.0),
                "annual_return": _metric(annual_return, default=0.0),
                "predictions": backtest_df,
                "side": position_side,
                "predicted_movement": _metric(predicted_movement, default=0.0),
                "strategy": best_strategy,
                "predicted_high": _metric(predicted_high_price, default=close_price),
                "predicted_low": _metric(predicted_low_price, default=close_price),
                "predicted_close": _metric(predicted_close_price, default=close_price),
                "calibrated_close": _metric(calibrated_close_price, default=close_price),
                "last_close": _metric(close_price, default=close_price),
                "allowed_side": allowed_side or "both",
                "strategy_returns": strategy_returns,
                "strategy_annual_returns": strategy_returns_annual,
                "strategy_recent_sums": strategy_recent_sums,
                "recent_return_sum": strategy_recent_sums.get(best_strategy),
                "simple_return": _metric(simple_return, default=0.0),
                "ci_guard_return": _metric(ci_guard_return, default=0.0),
                "ci_guard_sharpe": _metric(ci_guard_sharpe, default=0.0),
                "maxdiff_return": _metric(maxdiff_return, default=0.0),
                "maxdiffalwayson_return": _metric(maxdiffalwayson_return, default=0.0),
                "unprofit_shutdown_return": _metric(unprofit_return, default=0.0),
                "unprofit_shutdown_sharpe": _metric(unprofit_sharpe, default=0.0),
                "expected_move_pct": _metric(expected_move_pct, default=0.0),
                "expected_move_pct_raw": _metric(raw_expected_move_pct, default=0.0),
                "price_skill": _metric(price_skill, default=0.0),
                "edge_strength": _metric(edge_strength, default=0.0),
                "directional_edge": _metric(directional_edge, default=0.0),
                "composite_score": _metric(composite_score, default=0.0),
                "strategy_entry_ineligible": strategy_ineligible,
                "strategy_candidate_avg_returns": candidate_avg_returns,
                "fallback_backtest": used_fallback_engine,
                "highlow_entry_allowed": highlow_allowed_entry,
                "takeprofit_entry_allowed": takeprofit_allowed_entry,
                "maxdiff_entry_allowed": maxdiff_allowed_entry,
                "maxdiffalwayson_entry_allowed": maxdiffalwayson_allowed_entry,
                "trade_blocked": trade_blocked,
                "block_reason": block_reason,
                "last_trade_pnl": last_pnl,
                "last_trade_closed_at": block_info.get("last_closed_at"),
                "cooldown_expires": block_info.get("cooldown_expires"),
                "trade_mode": block_info.get("trade_mode", "normal"),
                "pending_probe": block_info.get("pending_probe", False),
                "probe_active": block_info.get("probe_active", False),
                "probe_started_at": block_info.get("probe_started_at"),
                "probe_age_seconds": block_info.get("probe_age_seconds"),
                "probe_expires_at": block_info.get("probe_expires_at"),
                "probe_expired": block_info.get("probe_expired", False),
                "probe_transition_ready": block_info.get("probe_transition_ready", False),
                "learning_state": block_info.get("learning_state", {}),
                "bid_price": bid_price,
                "ask_price": ask_price,
                "spread_bps": None if math.isinf(spread_bps) else spread_bps,
                "spread_cap_bps": spread_cap,
                "tradeable_reason": spread_reason,
                "edge_gate_reason": edge_reason,
                "consensus_ok": consensus_ok,
                "consensus_reason": consensus_reason,
                "consensus_model_count": consensus_model_count,
                "kelly_fraction": kelly_fraction,
                "kelly_sigma_pct": sigma_pct,
                "toto_move_pct": toto_move_pct,
                "kronos_move_pct": kronos_move_pct,
                "avg_dollar_vol": (_metric(avg_dollar_vol, default=0.0) if avg_dollar_vol is not None else None),
                "atr_pct_14": _metric(atr_pct, default=0.0) if atr_pct is not None else None,
                "cooldown_active": not cooldown_ok,
                "walk_forward_oos_sharpe": walk_forward_oos_sharpe,
                "walk_forward_turnover": walk_forward_turnover,
                "walk_forward_highlow_sharpe": walk_forward_highlow_sharpe,
                "walk_forward_takeprofit_sharpe": walk_forward_takeprofit_sharpe,
                "walk_forward_maxdiff_sharpe": walk_forward_maxdiff_sharpe,
                "walk_forward_sharpe_cutoff": sharpe_cutoff,
                "walk_forward_notes": walk_forward_notes,
                "backtest_samples": sample_size,
            }
            if selection_notes:
                result_row["strategy_selection_notes"] = selection_notes
            if ordered_strategies:
                result_row["strategy_sequence"] = ordered_strategies
            snapshot_row = latest_snapshot.get(symbol)
            if snapshot_row:
                result_row.update(snapshot_row)

            if maxdiff_primary_side_raw is not None:
                result_row["maxdiff_primary_side"] = str(maxdiff_primary_side_raw).strip().lower() or "neutral"
            if maxdiff_trade_bias is not None:
                result_row["maxdiff_trade_bias"] = _metric(maxdiff_trade_bias, default=0.0)

            maxdiff_numeric_keys = (
                "maxdiffprofit_high_price",
                "maxdiffprofit_low_price",
                "maxdiffprofit_profit_high_multiplier",
                "maxdiffprofit_profit_low_multiplier",
                "maxdiffprofit_profit",
            )
            for key in maxdiff_numeric_keys:
                if key in last_prediction:
                    result_row[key] = coerce_numeric(last_prediction.get(key), default=0.0)
            for count_key in ("maxdiff_trades_positive", "maxdiff_trades_negative", "maxdiff_trades_total"):
                if count_key in last_prediction:
                    result_row[count_key] = int(
                        round(coerce_numeric(last_prediction.get(count_key), default=0.0))
                    )
            if "maxdiffprofit_profit_values" in last_prediction:
                result_row["maxdiffprofit_profit_values"] = last_prediction.get("maxdiffprofit_profit_values")

            maxdiffalwayson_numeric_keys = (
                "maxdiffalwayson_high_price",
                "maxdiffalwayson_low_price",
                "maxdiffalwayson_high_multiplier",
                "maxdiffalwayson_low_multiplier",
                "maxdiffalwayson_profit",
                "maxdiffalwayson_buy_contribution",
                "maxdiffalwayson_sell_contribution",
                "maxdiffalwayson_trade_bias",
                "maxdiffalwayson_turnover",
            )
            for key in maxdiffalwayson_numeric_keys:
                if key in last_prediction:
                    result_row[key] = coerce_numeric(last_prediction.get(key), default=0.0)
            for count_key in (
                "maxdiffalwayson_filled_buy_trades",
                "maxdiffalwayson_filled_sell_trades",
                "maxdiffalwayson_trades_total",
            ):
                if count_key in last_prediction:
                    result_row[count_key] = int(
                        round(coerce_numeric(last_prediction.get(count_key), default=0.0))
                    )
            if "maxdiffalwayson_profit_values" in last_prediction:
                result_row["maxdiffalwayson_profit_values"] = last_prediction.get("maxdiffalwayson_profit_values")
            results[symbol] = result_row
            _log_analysis_summary(symbol, result_row)

            # Save maxdiff plan if this strategy is profitable and allowed
            if maxdiff_allowed_entry and maxdiff_return > 0:
                maxdiff_plan = {
                    "symbol": symbol,
                    "high_target": result_row.get("predicted_high", close_price),
                    "low_target": result_row.get("predicted_low", close_price),
                    "maxdiffprofit_high_price": result_row.get("maxdiffprofit_high_price"),
                    "maxdiffprofit_low_price": result_row.get("maxdiffprofit_low_price"),
                    "maxdiffalwayson_high_price": result_row.get("maxdiffalwayson_high_price"),
                    "maxdiffalwayson_low_price": result_row.get("maxdiffalwayson_low_price"),
                    "avg_return": maxdiff_return,
                    "status": "identified",
                    "created_at": datetime.now(timezone.utc).isoformat(),
                    "close_price": close_price,
                    "bid_price": bid_price,
                    "ask_price": ask_price,
                }
                _save_maxdiff_plan(symbol, maxdiff_plan)
            elif maxdiffalwayson_allowed_entry and maxdiffalwayson_return > 0:
                maxdiff_plan = {
                    "symbol": symbol,
                    "high_target": result_row.get("predicted_high", close_price),
                    "low_target": result_row.get("predicted_low", close_price),
                    "maxdiffprofit_high_price": result_row.get("maxdiffprofit_high_price"),
                    "maxdiffprofit_low_price": result_row.get("maxdiffprofit_low_price"),
                    "maxdiffalwayson_high_price": result_row.get("maxdiffalwayson_high_price"),
                    "maxdiffalwayson_low_price": result_row.get("maxdiffalwayson_low_price"),
                    "avg_return": maxdiffalwayson_return,
                    "status": "identified",
                    "created_at": datetime.now(timezone.utc).isoformat(),
                    "close_price": close_price,
                    "bid_price": bid_price,
                    "ask_price": ask_price,
                    "strategy": "maxdiffalwayson",
                }
                _save_maxdiff_plan(symbol, maxdiff_plan)

        except Exception:
            logger.exception("Error analyzing %s", symbol)
            continue

    if skipped_equity_symbols:
        logger.debug(
            "Skipping equity backtests while market closed: %s",
            ", ".join(sorted(skipped_equity_symbols)),
        )

    return dict(sorted(results.items(), key=lambda x: x[1]["composite_score"], reverse=True))


def build_portfolio(
    all_results: Dict[str, Dict],
    min_positions: int = DEFAULT_MIN_CORE_POSITIONS,
    max_positions: int = DEFAULT_MAX_PORTFOLIO,
    max_expanded: Optional[int] = None,
) -> Dict[str, Dict]:
    """Select a diversified portfolio while respecting trade blocks and price-edge metrics."""
    if not all_results:
        return {}

    if SIMPLIFIED_MODE:
        limit = max_expanded or max_positions
        ranked = sorted(
            all_results.items(),
            key=lambda item: _coerce_optional_float(item[1].get("avg_return")) or float("-inf"),
            reverse=True,
        )
        simple_picks: Dict[str, Dict] = {}
        for symbol, data in ranked:
            avg_val = _coerce_optional_float(data.get("avg_return"))
            if avg_val is None or avg_val <= 0:
                continue
            pred_move = _coerce_optional_float(data.get("predicted_movement"))
            side = (data.get("side") or "").lower()
            if pred_move is not None:
                if side == "buy" and pred_move <= 0:
                    continue
                if side == "sell" and pred_move >= 0:
                    continue
            if data.get("trade_blocked"):
                continue
            simple_picks[symbol] = data
            if len(simple_picks) >= limit:
                break
        return simple_picks

    sorted_by_composite = sorted(all_results.items(), key=lambda item: item[1].get("composite_score", 0), reverse=True)

    picks: Dict[str, Dict] = {}

    # Core picks prioritise consistently profitable strategies.
    for symbol, data in sorted_by_composite:
        if len(picks) >= max_positions:
            break
        if data.get("trade_blocked"):
            continue
        if (
            data.get("avg_return", 0) > 0
            and data.get("unprofit_shutdown_return", 0) > 0
            and data.get("simple_return", 0) > 0
        ):
            picks[symbol] = data

    # Ensure we reach the minimum desired portfolio size using best remaining composites.
    if len(picks) < min_positions:
        for symbol, data in sorted_by_composite:
            if len(picks) >= max_positions:
                break
            if symbol in picks or data.get("trade_blocked"):
                continue
            if data.get("simple_return", 0) > 0 or data.get("composite_score", 0) > 0:
                picks[symbol] = data

    # Optionally expand with high-price-edge opportunities to keep broader exposure.
    if max_expanded and len(picks) < max_expanded:
        sorted_by_edge = sorted(
            (
                (symbol, data)
                for symbol, data in all_results.items()
                if symbol not in picks and not data.get("trade_blocked")
            ),
            key=lambda item: (
                item[1].get("edge_strength", 0),
                item[1].get("composite_score", 0),
            ),
            reverse=True,
        )
        for symbol, data in sorted_by_edge:
            if len(picks) >= max_expanded:
                break
            picks[symbol] = data

    # Ensure probe-mode symbols are represented even if they fell outside the ranking filters.
    if ENABLE_PROBE_TRADES:
        probe_candidates = [
            (symbol, data)
            for symbol, data in all_results.items()
            if data.get("trade_mode") == "probe"
        ]
        for symbol, data in probe_candidates:
            if symbol in picks:
                continue
            if max_expanded and len(picks) < max_expanded:
                picks[symbol] = data
            elif len(picks) < max_positions:
                picks[symbol] = data
            else:
                # Replace the weakest pick to guarantee probe follow-up.
                weakest_symbol, _ = min(
                    picks.items(), key=lambda item: item[1].get("composite_score", float("-inf"))
                )
                picks.pop(weakest_symbol, None)
                picks[symbol] = data

    return picks


def log_trading_plan(picks: Dict[str, Dict], action: str):
    """Log the trading plan without executing trades."""
    if not picks:
        logger.info(f"TRADING PLAN ({action}) - no candidates")
        return
    compact_lines = [_format_plan_line(symbol, data) for symbol, data in picks.items()]
    logger.info("TRADING PLAN (%s) count=%d | %s", action, len(picks), " ; ".join(compact_lines))


def manage_positions(
    current_picks: Dict[str, Dict],
    previous_picks: Dict[str, Dict],
    all_analyzed_results: Dict[str, Dict],
):
    """Execute actual position management."""
    positions = alpaca_wrapper.get_all_positions()
    positions = filter_to_realistic_positions(positions)
    logger.info("EXECUTING POSITION CHANGES:")

    total_exposure_value = _calculate_total_exposure_value(positions)

    day_pl_value = None
    try:
        account = alpaca_wrapper.get_account()
    except Exception as exc:
        logger.warning("Failed to fetch account while recording risk snapshot: %s", exc)
        account = None
    if account is not None:
        try:
            equity = float(getattr(account, "equity", 0.0))
            last_equity = float(getattr(account, "last_equity", equity))
            day_pl_value = equity - last_equity
        except Exception as exc:
            logger.warning("Failed to compute day P&L for risk snapshot: %s", exc)

    snapshot_kwargs = {}
    if day_pl_value is not None:
        snapshot_kwargs["day_pl"] = day_pl_value
    try:
        snapshot = record_portfolio_snapshot(total_exposure_value, **snapshot_kwargs)
    except TypeError as exc:
        if snapshot_kwargs and "unexpected keyword argument" in str(exc):
            snapshot = record_portfolio_snapshot(total_exposure_value)
        else:
            raise
    logger.info(
        f"Portfolio snapshot recorded: value=${total_exposure_value:.2f}, "
        f"global risk threshold={snapshot.risk_threshold:.2f}x"
    )

    risk_threshold = float(getattr(snapshot, "risk_threshold", 1.0) or 1.0)

    try:
        sim_state = get_state()
    except RuntimeError:
        sim_state = None

    if not positions:
        logger.info("No positions to analyze")
    else:
        for position in positions:
            _handle_live_drawdown(position)

    if not all_analyzed_results and not current_picks:
        logger.warning("No analysis results available - skipping position closure checks")
        return

    # Handle position closures
    for position in positions:
        symbol = position.symbol
        normalized_side = _normalize_side_for_key(getattr(position, "side", ""))
        should_close = False
        close_reason = ""

        if symbol not in current_picks:
            # For crypto on weekends, only close if direction changed
            if symbol in all_crypto_symbols and not is_nyse_trading_day_now():
                if symbol in all_analyzed_results and not is_same_side(
                    all_analyzed_results[symbol]["side"], position.side
                ):
                    logger.info(f"Closing crypto position for {symbol} due to direction change (weekend)")
                    should_close = True
                    close_reason = "weekend_direction_change"
                else:
                    logger.info(f"Keeping crypto position for {symbol} on weekend - no direction change")
            # For stocks when market is closed, only close if direction changed
            elif symbol not in all_crypto_symbols and not is_nyse_trading_day_now():
                if symbol in all_analyzed_results and not is_same_side(
                    all_analyzed_results[symbol]["side"], position.side
                ):
                    logger.info(f"Closing stock position for {symbol} due to direction change (market closed)")
                    should_close = True
                    close_reason = "closed_market_direction_change"
                else:
                    logger.info(f"Keeping stock position for {symbol} when market closed - no direction change")
            else:
                logger.info(f"Closing position for {symbol} as it's no longer in top picks")
                should_close = True
                close_reason = "not_in_portfolio"
        elif symbol not in all_analyzed_results:
            # Only close positions when no analysis data if it's a short position and market is open
            if is_sell_side(position.side) and is_nyse_trading_day_now():
                logger.info(
                    f"Closing short position for {symbol} as no analysis data available and market is open - reducing risk"
                )
                should_close = True
                close_reason = "no_analysis_short"
            else:
                logger.info(f"No analysis data for {symbol} but keeping position (not a short or market not open)")
        elif not is_same_side(all_analyzed_results[symbol]["side"], position.side):
            logger.info(
                f"Closing position for {symbol} due to direction change from {position.side} to {all_analyzed_results[symbol]['side']}"
            )
            should_close = True
            close_reason = f"direction_change_to_{all_analyzed_results[symbol]['side']}"

        probe_meta = all_analyzed_results.get(symbol, {})
        if not probe_meta:
            active_trade = _get_active_trade(symbol, normalized_side)
            entry_strategy = active_trade.get("entry_strategy") if active_trade else None
            probe_meta = _evaluate_trade_block(symbol, normalized_side, strategy=entry_strategy)
        probe_meta = _ensure_probe_state_consistency(position, normalized_side, probe_meta)
        if probe_meta.get("probe_expired") and not should_close:
            logger.info(
                f"Closing position for {symbol} as probe duration exceeded {PROBE_MAX_DURATION} "
                "without transition; scheduling backout"
            )
            should_close = True
            close_reason = "probe_duration_exceeded"

        if not should_close:
            hold_limit_seconds = _symbol_max_hold_seconds(symbol)
            if hold_limit_seconds:
                active_trade_meta = _get_active_trade(symbol, normalized_side)
                opened_at_wall = _parse_timestamp(active_trade_meta.get("opened_at"))
                opened_at_sim = _parse_timestamp(active_trade_meta.get("opened_at_sim"))
                hold_age_seconds = None
                if opened_at_sim is not None and sim_state is not None:
                    sim_now = getattr(getattr(sim_state, "clock", None), "current", None)
                    if sim_now is not None:
                        hold_age_seconds = (sim_now - opened_at_sim).total_seconds()
                if hold_age_seconds is None and opened_at_wall is not None:
                    hold_age_seconds = (datetime.now(timezone.utc) - opened_at_wall).total_seconds()
                if hold_age_seconds is not None and hold_age_seconds >= hold_limit_seconds:
                    logger.info(
                        f"Closing {symbol} {normalized_side} after {hold_age_seconds:.0f}s (max hold {hold_limit_seconds:.0f}s)."
                    )
                    should_close = True
                    close_reason = "max_hold_exceeded"

        if should_close:
            _record_trade_outcome(position, close_reason or "unspecified")
            backout_near_market(
                symbol,
                start_offset_minutes=BACKOUT_START_OFFSET_MINUTES,
                sleep_seconds=BACKOUT_SLEEP_SECONDS,
                market_close_buffer_minutes=BACKOUT_MARKET_CLOSE_BUFFER_MINUTES,
                market_close_force_minutes=BACKOUT_MARKET_CLOSE_FORCE_MINUTES,
            )

    # Enter new positions from current_picks
    if not current_picks:
        logger.warning("No current picks available - skipping new position entry")
        return

    candidate_lines = _format_entry_candidates(current_picks)
    if candidate_lines:
        logger.info("Entry candidates (%d): %s", len(candidate_lines), " ; ".join(candidate_lines))
    equity = float(getattr(alpaca_wrapper, "equity", 0.0) or 0.0)
    if equity <= 0:
        equity = ensure_lower_bound(total_exposure_value, 1.0, default=1.0)
    max_total_exposure_value = (MAX_TOTAL_EXPOSURE_PCT / 100.0) * equity

    maxdiff_entries_seen = 0

    always_on_candidates: List[Tuple[str, float]] = []
    for symbol, pick_data in current_picks.items():
        if pick_data.get("strategy") != "maxdiffalwayson":
            continue
        avg_return = coerce_numeric(pick_data.get("avg_return"), default=0.0)
        always_on_candidates.append((symbol, avg_return))
    always_on_candidates.sort(key=lambda item: item[1], reverse=True)
    always_on_priority = {symbol: index + 1 for index, (symbol, _) in enumerate(always_on_candidates)}
    always_on_forced_symbols = {
        symbol for symbol, _ in always_on_candidates[:MAXDIFF_ALWAYS_ON_PRIORITY_LIMIT]
    }

    for symbol, original_data in current_picks.items():
        data = dict(original_data)
        current_picks[symbol] = data
        is_maxdiff_strategy = (data.get("strategy") in MAXDIFF_LIMIT_STRATEGIES)
        maxdiff_overflow = False
        if is_maxdiff_strategy:
            maxdiff_entries_seen += 1
            data["maxdiff_spread_rank"] = maxdiff_entries_seen
            if MAX_MAXDIFFS and maxdiff_entries_seen > MAX_MAXDIFFS:
                maxdiff_overflow = True
                data["maxdiff_spread_overflow"] = True
            else:
                data.pop("maxdiff_spread_overflow", None)
        else:
            data.pop("maxdiff_spread_rank", None)
            data.pop("maxdiff_spread_overflow", None)

        priority_rank = None
        force_immediate_entry = False
        if data.get("strategy") == "maxdiffalwayson":
            priority_rank = always_on_priority.get(symbol)
            force_immediate_entry = symbol in always_on_forced_symbols
            if priority_rank is not None:
                data["maxdiffalwayson_priority_rank"] = priority_rank
            else:
                data.pop("maxdiffalwayson_priority_rank", None)
            if force_immediate_entry:
                data["maxdiffalwayson_force_immediate"] = True
            else:
                data.pop("maxdiffalwayson_force_immediate", None)
        else:
            data.pop("maxdiffalwayson_priority_rank", None)
            data.pop("maxdiffalwayson_force_immediate", None)
        simplified_mode = SIMPLIFIED_MODE
        if simplified_mode:
            data["trade_mode"] = "normal"
            trade_mode = "normal"
            is_probe_trade = False
            force_probe = False
            probe_transition_ready = False
            probe_expired = False
        else:
            if ENABLE_PROBE_TRADES:
                if symbol.upper() in PROBE_SYMBOLS and data.get("trade_mode", "normal") != "probe":
                    data["trade_mode"] = "probe"
                trade_mode = data.get("trade_mode", "normal")
                is_probe_trade = trade_mode == "probe"
                force_probe = _symbol_force_probe(symbol)
                if force_probe and data.get("trade_mode") != "probe":
                    data["trade_mode"] = "probe"
                    current_picks[symbol] = data
                    logger.info(f"{symbol}: Forcing probe mode via MARKETSIM_SYMBOL_FORCE_PROBE_MAP.")
                    trade_mode = data["trade_mode"]
                    is_probe_trade = True
                probe_transition_ready = data.get("probe_transition_ready", False)
                probe_expired = data.get("probe_expired", False)
            else:
                if data.get("trade_mode") != "normal":
                    data["trade_mode"] = "normal"
                trade_mode = "normal"
                is_probe_trade = False
                force_probe = False
                probe_transition_ready = False
                probe_expired = False

            if data.get("trade_blocked") and not is_probe_trade:
                logger.info(f"Skipping {symbol} due to active block: {data.get('block_reason', 'recent loss')}")
                continue
            if probe_expired:
                logger.info(
                    f"Skipping {symbol} entry while probe backout executes (duration exceeded {PROBE_MAX_DURATION})."
                )
                continue
            min_move = _symbol_min_move(symbol)
            if min_move is not None:
                predicted_move = abs(coerce_numeric(data.get("predicted_movement"), default=0.0))
                if predicted_move < min_move:
                    logger.info(
                        f"Skipping {symbol} - predicted move {predicted_move:.4f} below minimum "
                        f"{min_move:.4f} configured via MARKETSIM_SYMBOL_MIN_MOVE_MAP."
                    )
                    continue
            min_predicted_direction = _symbol_min_predicted_move(symbol)
            if min_predicted_direction is not None:
                predicted_movement = coerce_numeric(data.get("predicted_movement"), default=None)
                if predicted_movement is None:
                    logger.info(
                        f"Skipping {symbol} - missing predicted movement required by "
                        "MARKETSIM_SYMBOL_MIN_PREDICTED_MOVE_MAP."
                    )
                    continue
                threshold = max(min_predicted_direction, 0.0)
                if threshold > 0:
                    if data["side"] == "buy":
                        if predicted_movement < threshold:
                            logger.info(
                                f"Skipping {symbol} - predicted move {predicted_movement:.4f} below "
                                f"minimum {threshold:.4f} for long entries "
                                "(MARKETSIM_SYMBOL_MIN_PREDICTED_MOVE_MAP)."
                            )
                            continue
                    elif data["side"] == "sell":
                        if predicted_movement > -threshold:
                            logger.info(
                                f"Skipping {symbol} - predicted move {predicted_movement:.4f} above "
                                f"-{threshold:.4f} for short entries "
                                "(MARKETSIM_SYMBOL_MIN_PREDICTED_MOVE_MAP)."
                            )
                            continue
            min_strategy_return = _symbol_min_strategy_return(symbol)
            if min_strategy_return is not None:
                strategy_key = data.get("strategy")
                strategy_returns = data.get("strategy_returns", {}) or {}
                strategy_return = coerce_numeric(strategy_returns.get(strategy_key), default=None)
                if strategy_return is None:
                    strategy_return = coerce_numeric(data.get("avg_return"), default=None)
                if strategy_return is None:
                    strategy_return = coerce_numeric(data.get("predicted_movement"), default=None)
                if strategy_return is None:
                    logger.info(
                        f"Skipping {symbol} - missing strategy return to compare with "
                        "MARKETSIM_SYMBOL_MIN_STRATEGY_RETURN_MAP."
                    )
                    continue
                if min_strategy_return < 0:
                    if strategy_return > min_strategy_return:
                        logger.info(
                            f"Skipping {symbol} - strategy return {strategy_return:.4f} "
                            f"above allowed maximum {min_strategy_return:.4f} for short bias."
                        )
                        continue
                elif min_strategy_return > 0:
                    if strategy_return < min_strategy_return:
                        logger.info(
                            f"Skipping {symbol} - strategy return {strategy_return:.4f} "
                            f"below minimum {min_strategy_return:.4f}."
                        )
                        continue
            trend_threshold = _symbol_trend_pnl_threshold(symbol)
            resume_threshold = _symbol_trend_resume_threshold(symbol)
            if trend_threshold is not None or resume_threshold is not None:
                pnl_stat = _get_trend_stat(symbol, "pnl")
                if pnl_stat is None:
                    logger.debug(
                        "Trend PnL stat unavailable for %s; skipping trend-based suspension check.",
                        symbol,
                    )
                else:
                    if trend_threshold is not None and pnl_stat <= trend_threshold:
                        logger.info(
                            f"Skipping {symbol} - cumulative trend PnL {pnl_stat:.2f} ≤ "
                            f"{trend_threshold:.2f} from MARKETSIM_TREND_PNL_SUSPEND_MAP."
                        )
                        continue
                    if resume_threshold is not None and pnl_stat < resume_threshold:
                        logger.info(
                            f"Skipping {symbol} - cumulative trend PnL {pnl_stat:.2f} < "
                            f"{resume_threshold:.2f} resume floor (MARKETSIM_TREND_PNL_RESUME_MAP)."
                        )
                        continue

        position_exists = any(p.symbol == symbol for p in positions)
        correct_side = any(p.symbol == symbol and is_same_side(p.side, data["side"]) for p in positions)

        transition_to_normal = (
            is_probe_trade and not force_probe and probe_transition_ready and position_exists and correct_side
        )
        effective_probe = is_probe_trade and not transition_to_normal

        if transition_to_normal:
            logger.info(f"{symbol}: Probe transition ready; targeting full exposure subject to risk limits.")

        # Calculate current position size and target size
        current_position_size = 0.0
        current_position_value = 0.0
        current_position_side: Optional[str] = None
        for p in positions:
            if p.symbol == symbol:
                current_position_size = float(p.qty)
                current_position_side = getattr(p, "side", None)
                if hasattr(p, "current_price"):
                    current_position_value = current_position_size * float(p.current_price)
                break

        min_trade_qty = MIN_CRYPTO_QTY if symbol in all_crypto_symbols else MIN_STOCK_QTY
        if effective_probe:
            logger.info(f"{symbol}: Probe mode enabled; minimum trade quantity set to {min_trade_qty}")

        # Calculate target position size
        bid_price, ask_price = fetch_bid_ask(symbol)
        entry_price = None
        target_qty = 0.0

        should_enter = False
        needs_size_increase = False

        if bid_price is not None and ask_price is not None:
            entry_price = ask_price if data["side"] == "buy" else bid_price
            computed_qty = get_qty(symbol, entry_price, positions)
            if computed_qty is None:
                computed_qty = 0.0
            if effective_probe:
                target_qty = ensure_lower_bound(min_trade_qty, 0.0, default=min_trade_qty)
                logger.info(f"{symbol}: Probe sizing fixed at minimum tradable quantity {target_qty}")
                should_enter = not position_exists or not correct_side
                needs_size_increase = False
            else:
                base_qty = computed_qty
                # MaxDiff-family strategies use full sizing like in backtest, not Kelly
                if data.get("strategy") in MAXDIFF_STRATEGIES:
                    kelly_value = 1.0
                    logger.info(
                        f"{symbol}: {data.get('strategy')} using full position size (no Kelly scaling)"
                    )
                else:
                    drawdown_scale = _kelly_drawdown_scale(data.get("strategy"), symbol)
                    base_kelly = ensure_lower_bound(
                        coerce_numeric(data.get("kelly_fraction"), default=1.0),
                        0.0,
                        default=0.0,
                    )
                    kelly_value = base_kelly
                    if drawdown_scale < 1.0 and base_kelly > 0:
                        scaled_kelly = ensure_lower_bound(base_kelly * drawdown_scale, 0.0, default=0.0)
                        if scaled_kelly < base_kelly:
                            logger.info(
                                f"{symbol}: Kelly reduced from {base_kelly:.3f} to {scaled_kelly:.3f} via drawdown scaling"
                            )
                        kelly_value = scaled_kelly
                    if kelly_value <= 0:
                        logger.info(f"{symbol}: Kelly fraction non-positive; skipping entry.")
                        continue
                kelly_fraction = kelly_value
                data["kelly_fraction"] = kelly_fraction
                target_qty = ensure_lower_bound(base_qty * kelly_value, 0.0, default=0.0)
                if target_qty < min_trade_qty:
                    target_qty = min_trade_qty
                target_value = target_qty * entry_price
                logger.info(
                    f"{symbol}: Current position: {current_position_size} qty (${current_position_value:.2f}), "
                    f"Target: {target_qty} qty (${target_value:.2f}) using Kelly fraction {kelly_value:.3f}"
                )
                if not position_exists:
                    should_enter = True
                    needs_size_increase = False
                elif not correct_side:
                    should_enter = True
                    needs_size_increase = False
                else:
                    should_enter = should_rebalance(
                        current_position_side,
                        data["side"],
                        current_position_size,
                        target_qty,
                    )
                    needs_size_increase = should_enter and abs(current_position_size) < abs(target_qty)

                current_abs_value = abs(current_position_value)
                projected_value = abs(target_qty * entry_price)
                new_total_value = total_exposure_value - current_abs_value + projected_value
                projected_pct = (new_total_value / equity) * 100.0 if equity > 0 else 0.0
                if projected_pct > MAX_TOTAL_EXPOSURE_PCT:
                    allowed_value = max_total_exposure_value - (total_exposure_value - current_abs_value)

                    # For crypto and non-leveraged strategies, shrink position instead of skipping
                    is_crypto = symbol in all_crypto_symbols
                    is_non_leveraged_strategy = data.get("strategy") in MAXDIFF_STRATEGIES

                    if allowed_value <= 0:
                        if is_crypto or is_non_leveraged_strategy:
                            # Use minimum trade size to still participate
                            logger.info(
                                f"Shrinking {symbol} to minimum trade size due to max exposure "
                                f"({projected_pct:.1f}% > {MAX_TOTAL_EXPOSURE_PCT:.1f}%). "
                                f"Crypto/non-leveraged strategies can't leverage anyway."
                            )
                            adjusted_qty = min_trade_qty
                            target_qty = adjusted_qty
                            projected_value = abs(target_qty * entry_price)
                            new_total_value = total_exposure_value - current_abs_value + projected_value
                        else:
                            logger.info(
                                f"Skipping {symbol} entry to respect max exposure "
                                f"({projected_pct:.1f}% > {MAX_TOTAL_EXPOSURE_PCT:.1f}%)"
                            )
                            continue
                    elif allowed_value > 0:
                        adjusted_qty = ensure_lower_bound(
                            safe_divide(allowed_value, entry_price, default=0.0),
                            0.0,
                            default=0.0,
                        )
                        if adjusted_qty <= 0:
                            if is_crypto or is_non_leveraged_strategy:
                                # For crypto/non-leveraged, use minimum size even when calculation gives 0
                                logger.info(
                                    f"Exposure adjustment for {symbol} gave non-positive qty; "
                                    f"using minimum trade size instead (crypto/non-leveraged)."
                                )
                                adjusted_qty = min_trade_qty
                            else:
                                logger.info(f"Skipping {symbol} entry after exposure adjustment resulted in non-positive qty.")
                                continue
                        logger.info(
                            f"Adjusting {symbol} target qty from {target_qty} to {adjusted_qty:.4f} "
                            f"to maintain exposure at {MAX_TOTAL_EXPOSURE_PCT:.1f}% max."
                        )
                        target_qty = adjusted_qty
                        projected_value = abs(target_qty * entry_price)
                        new_total_value = total_exposure_value - current_abs_value + projected_value
        else:
            # Fallback to old logic if we can't get prices
            if symbol in all_crypto_symbols:
                should_enter = (not position_exists and is_buy_side(data["side"])) or effective_probe
            else:
                should_enter = not position_exists or effective_probe
            if effective_probe:
                if ask_price is not None or bid_price is not None:
                    entry_price = ask_price if data["side"] == "buy" else bid_price
                target_qty = ensure_lower_bound(min_trade_qty, 0.0, default=min_trade_qty)

        entry_strategy = data.get("strategy")
        stored_entry_strategy = "maxdiff" if entry_strategy in MAXDIFF_LIMIT_STRATEGIES else entry_strategy

        if effective_probe and target_qty <= 0:
            logger.warning(f"{symbol}: Unable to determine positive probe quantity; deferring trade.")
            _mark_probe_pending(symbol, data["side"], strategy=stored_entry_strategy)
            continue

        if should_enter or not correct_side:
            max_entries_per_run, limit_key = _symbol_max_entries_per_run(symbol, stored_entry_strategy)
            resolved_limit_key = limit_key or _normalize_entry_key(symbol, None)
            current_count = 0
            if max_entries_per_run is not None and resolved_limit_key is not None:
                current_count = _current_symbol_entry_count(
                    symbol,
                    stored_entry_strategy,
                    key=resolved_limit_key,
                )
            is_new_position_entry = not position_exists or not correct_side or effective_probe or transition_to_normal
            if (
                max_entries_per_run is not None
                and max_entries_per_run >= 0
                and is_new_position_entry
                and resolved_limit_key is not None
                and current_count >= max_entries_per_run
            ):
                logger.info(
                    f"{symbol}: Skipping entry to respect per-run max entries limit "
                    f"({current_count}/{max_entries_per_run})."
                )
                if effective_probe:
                    _mark_probe_pending(symbol, data["side"], strategy=stored_entry_strategy)
                continue

            if (
                max_entries_per_run is not None
                and max_entries_per_run > 0
                and is_new_position_entry
                and resolved_limit_key is not None
                and current_count < max_entries_per_run
            ):
                warn_threshold = max(0, int(math.floor(max_entries_per_run * 0.8)))
                if current_count >= warn_threshold:
                    logger.info(
                        f"{symbol}: Entries {current_count}/{max_entries_per_run} nearing cap "
                        f"for {resolved_limit_key}; next entry will reduce remaining headroom."
                    )

            entry_executed = False
            if needs_size_increase and bid_price is not None and ask_price is not None and not effective_probe:
                entry_price = ask_price if data["side"] == "buy" else bid_price
                target_qty_for_log = get_qty(symbol, entry_price, positions)
                logger.info(
                    f"Increasing existing {data['side']} position for {symbol} from {current_position_size} to {target_qty_for_log}"
                )
            else:
                if transition_to_normal:
                    logger.info(
                        f"Transitioning probe {data['side']} position for {symbol} towards target qty {target_qty}"
                    )
                elif effective_probe:
                    logger.info(f"Entering probe {data['side']} position for {symbol} with qty {target_qty}")
                else:
                    logger.info(f"Entering new {data['side']} position for {symbol}")

            is_highlow_entry = entry_strategy in MAXDIFF_LIMIT_STRATEGIES and not effective_probe
            highlow_limit_executed = False

            if bid_price is not None and ask_price is not None:
                entry_price = entry_price or (ask_price if data["side"] == "buy" else bid_price)
                if not effective_probe:
                    recalculated_qty = get_qty(symbol, entry_price, positions)
                    if recalculated_qty is None:
                        recalculated_qty = 0.0
                    if target_qty:
                        target_qty = min(target_qty, recalculated_qty) if recalculated_qty > 0 else target_qty
                    else:
                        target_qty = recalculated_qty
                    if target_qty <= 0:
                        logger.info(f"Skipping {symbol} entry after recalculated qty was non-positive.")
                        continue
                    logger.info(f"Target quantity for {symbol}: {target_qty} at price {entry_price}")

                    if is_highlow_entry:
                        fallback_candidates: List[Optional[float]]
                        if is_buy_side(data["side"]):
                            if entry_strategy == "maxdiffalwayson":
                                preferred_limit = data.get("maxdiffalwayson_low_price")
                                fallback_candidates = [
                                    data.get("maxdiffprofit_low_price"),
                                    data.get("predicted_low"),
                                ]
                            else:
                                preferred_limit = data.get("maxdiffprofit_low_price")
                                fallback_candidates = [data.get("predicted_low")]
                        else:
                            if entry_strategy == "maxdiffalwayson":
                                preferred_limit = data.get("maxdiffalwayson_high_price")
                                fallback_candidates = [
                                    data.get("maxdiffprofit_high_price"),
                                    data.get("predicted_high"),
                                ]
                            else:
                                preferred_limit = data.get("maxdiffprofit_high_price")
                                fallback_candidates = [data.get("predicted_high")]
                        limit_reference = preferred_limit
                        if limit_reference is None:
                            for candidate in fallback_candidates:
                                if candidate is not None:
                                    limit_reference = candidate
                                    break
                        fallback_limit = fallback_candidates[0] if fallback_candidates else None
                        limit_price = coerce_numeric(limit_reference, default=float("nan"))
                        if math.isnan(limit_price) or limit_price <= 0:
                            logger.warning(
                                "%s highlow entry missing limit price (preferred=%s, fallback=%s); falling back to ramp",
                                symbol,
                                preferred_limit,
                                fallback_limit,
                            )
                        else:
                            try:
                                logger.info(
                                    "Spawning highlow staged entry watcher for %s %s qty=%s @ %.4f",
                                    symbol,
                                    data["side"],
                                    target_qty,
                                    limit_price,
                                )
                                spawn_open_position_at_maxdiff_takeprofit(
                                    symbol,
                                    data["side"],
                                    float(limit_price),
                                    float(target_qty),
                                    poll_seconds=MAXDIFF_ENTRY_WATCHER_POLL_SECONDS,
<<<<<<< HEAD
                                    entry_strategy=entry_strategy,
=======
                                    force_immediate=force_immediate_entry,
                                    priority_rank=priority_rank,
>>>>>>> 89047ed6
                                )
                                if entry_strategy == "maxdiffalwayson":
                                    opposite_side = "sell" if is_buy_side(data["side"]) else "buy"
                                    allowed_side_raw = data.get("allowed_side")
                                    allowed_side_cfg = (str(allowed_side_raw).lower() if allowed_side_raw else "both")
                                    complement_allowed = allowed_side_cfg in {"both", opposite_side}
                                    if complement_allowed and opposite_side == "sell" and symbol in all_crypto_symbols:
                                        complement_allowed = False
                                    if complement_allowed:
                                        if opposite_side == "sell":
                                            opposite_preferred = data.get("maxdiffalwayson_high_price")
                                            opposite_candidates = [
                                                data.get("maxdiffprofit_high_price"),
                                                data.get("predicted_high"),
                                            ]
                                        else:
                                            opposite_preferred = data.get("maxdiffalwayson_low_price")
                                            opposite_candidates = [
                                                data.get("maxdiffprofit_low_price"),
                                                data.get("predicted_low"),
                                            ]
                                        opposite_reference = opposite_preferred
                                        if opposite_reference is None:
                                            for candidate in opposite_candidates:
                                                if candidate is not None:
                                                    opposite_reference = candidate
                                                    break
                                        opposite_price = coerce_numeric(opposite_reference, default=float("nan"))
                                        if math.isnan(opposite_price) or opposite_price <= 0:
                                            logger.debug(
                                                "%s complementary maxdiffalwayson entry skipped; invalid limit (%s)",
                                                symbol,
                                                opposite_reference,
                                            )
                                        else:
                                            try:
                                                logger.info(
                                                    "Spawning complementary maxdiffalwayson entry watcher for %s %s qty=%s @ %.4f",
                                                    symbol,
                                                    opposite_side,
                                                    target_qty,
                                                    opposite_price,
                                                )
                                                spawn_open_position_at_maxdiff_takeprofit(
                                                    symbol,
                                                    opposite_side,
                                                    float(opposite_price),
                                                    float(target_qty),
                                                    poll_seconds=MAXDIFF_ENTRY_WATCHER_POLL_SECONDS,
<<<<<<< HEAD
                                                    entry_strategy=entry_strategy,
=======
                                                    force_immediate=force_immediate_entry,
                                                    priority_rank=priority_rank,
>>>>>>> 89047ed6
                                                )
                                            except Exception as comp_exc:
                                                logger.warning(
                                                    "Failed to spawn complementary maxdiffalwayson entry for %s %s: %s",
                                                    symbol,
                                                    opposite_side,
                                                    comp_exc,
                                                )
                                highlow_limit_executed = True
                                entry_price = float(limit_price)
                                entry_executed = True
                            except Exception as exc:
                                logger.warning(
                                    "Failed to spawn highlow staged entry for %s: %s; attempting direct limit order fallback.",
                                    symbol,
                                    exc,
                                )
                                try:
                                    result = alpaca_wrapper.open_order_at_price_or_all(
                                        symbol,
                                        target_qty,
                                        data["side"],
                                        float(limit_price),
                                    )
                                    if result is None:
                                        logger.warning(
                                            "Highlow fallback limit order for %s returned None; will attempt ramp.",
                                            symbol,
                                        )
                                    else:
                                        highlow_limit_executed = True
                                        entry_price = float(limit_price)
                                        entry_executed = True
                                except Exception as fallback_exc:
                                    logger.warning(
                                        "Fallback highlow limit order failed for %s: %s; will ramp instead.",
                                        symbol,
                                        fallback_exc,
                                    )
                else:
                    logger.info(f"Probe trade target quantity for {symbol}: {target_qty} at price {entry_price}")

                if not highlow_limit_executed:
                    ramp_into_position(
                        symbol,
                        data["side"],
                        target_qty=target_qty,
                        maxdiff_overflow=data.get("maxdiff_spread_overflow", False),
                        risk_threshold=risk_threshold,
                    )
                    entry_executed = True
            else:
                logger.warning(f"Could not get bid/ask prices for {symbol}, using default sizing")
                if not highlow_limit_executed:
                    ramp_into_position(
                        symbol,
                        data["side"],
                        target_qty=target_qty if effective_probe else None,
                        maxdiff_overflow=data.get("maxdiff_spread_overflow", False),
                        risk_threshold=risk_threshold,
                    )
                    entry_executed = True

            if transition_to_normal:
                _mark_probe_transitioned(symbol, data["side"], target_qty, strategy=stored_entry_strategy)
                _update_active_trade(
                    symbol,
                    data["side"],
                    mode="probe_transition",
                    qty=target_qty,
                    strategy=stored_entry_strategy,
                )
                _tag_active_trade_strategy(symbol, data["side"], stored_entry_strategy)
                _normalize_active_trade_patch(_update_active_trade)
            elif effective_probe:
                _mark_probe_active(symbol, data["side"], target_qty, strategy=stored_entry_strategy)
                _update_active_trade(
                    symbol,
                    data["side"],
                    mode="probe",
                    qty=target_qty,
                    strategy=stored_entry_strategy,
                )
                _tag_active_trade_strategy(symbol, data["side"], stored_entry_strategy)
                _normalize_active_trade_patch(_update_active_trade)
            else:
                _update_active_trade(
                    symbol,
                    data["side"],
                    mode="normal",
                    qty=target_qty,
                    strategy=stored_entry_strategy,
                )
                _tag_active_trade_strategy(symbol, data["side"], stored_entry_strategy)
                _normalize_active_trade_patch(_update_active_trade)

            if (
                entry_executed
                and is_new_position_entry
                and max_entries_per_run is not None
                and max_entries_per_run >= 0
                and resolved_limit_key is not None
            ):
                post_count = _increment_symbol_entry(
                    symbol,
                    stored_entry_strategy,
                    key=resolved_limit_key,
                )
                logger.info(f"{symbol}: Incremented per-run entry count to {post_count}/{max_entries_per_run}.")

            if not effective_probe and entry_price is not None:
                projected_value = abs(target_qty * entry_price)
                current_abs_value = abs(current_position_value)
                total_exposure_value = total_exposure_value - current_abs_value + projected_value

            if is_highlow_entry:
                if is_buy_side(data["side"]):
                    highlow_tp_reference = (
                        data.get("maxdiffalwayson_high_price")
                        if entry_strategy == "maxdiffalwayson"
                        else data.get("maxdiffprofit_high_price")
                    )
                    if highlow_tp_reference is None:
                        highlow_tp_reference = data.get("maxdiffprofit_high_price") or data.get("predicted_high")
                else:
                    highlow_tp_reference = (
                        data.get("maxdiffalwayson_low_price")
                        if entry_strategy == "maxdiffalwayson"
                        else data.get("maxdiffprofit_low_price")
                    )
                    if highlow_tp_reference is None:
                        highlow_tp_reference = data.get("maxdiffprofit_low_price") or data.get("predicted_low")
                takeprofit_price = coerce_numeric(highlow_tp_reference, default=float("nan"))
                if math.isnan(takeprofit_price) or takeprofit_price <= 0:
                    logger.debug(
                        "%s highlow takeprofit skipped due to invalid target (%s)",
                        symbol,
                        highlow_tp_reference,
                    )
                else:
                    try:
                        logger.info(
                            "Scheduling highlow takeprofit for %s at %.4f",
                            symbol,
                            takeprofit_price,
                        )
                        spawn_close_position_at_maxdiff_takeprofit(
                            symbol,
                            data["side"],
                            float(takeprofit_price),
                            poll_seconds=MAXDIFF_EXIT_WATCHER_POLL_SECONDS,
                            price_tolerance=MAXDIFF_EXIT_WATCHER_PRICE_TOLERANCE,
                            entry_strategy=entry_strategy,
                        )
                    except Exception as exc:
                        logger.warning("Failed to schedule highlow takeprofit for %s: %s", symbol, exc)
            elif ENABLE_TAKEPROFIT_BRACKETS:
                tp_price = None
                entry_reference = entry_price
                if entry_reference is None and bid_price is not None and ask_price is not None:
                    entry_reference = ask_price if is_buy_side(data["side"]) else bid_price

                if is_buy_side(data["side"]):
                    tp_price = data.get("predicted_high")
                elif is_sell_side(data["side"]):
                    tp_price = data.get("predicted_low")

                schedule_takeprofit = False
                if tp_price is not None and entry_reference is not None:
                    tp_val = float(tp_price)
                    if is_buy_side(data["side"]):
                        schedule_takeprofit = tp_val > entry_reference * 1.0005
                    else:
                        schedule_takeprofit = tp_val < entry_reference * 0.9995

                if schedule_takeprofit:
                    try:
                        logger.info(
                            "Scheduling discretionary takeprofit for %s at %.4f (entry_ref=%.4f)",
                            symbol,
                            float(tp_price),
                            entry_reference,
                        )
                        spawn_close_position_at_takeprofit(symbol, float(tp_price))
                    except Exception as exc:
                        logger.warning("Failed to schedule takeprofit for %s: %s", symbol, exc)
                elif tp_price is not None:
                    logger.debug(
                        "%s takeprofit %.4f skipped (entry_ref=%s, side=%s)",
                        symbol,
                        float(tp_price),
                        entry_reference,
                        data["side"],
                    )
        elif transition_to_normal:
            logger.info(
                f"{symbol}: Probe already at target sizing; marking transition complete without additional orders."
            )
            entry_strategy = data.get("strategy")
            stored_entry_strategy = "maxdiff" if entry_strategy in MAXDIFF_LIMIT_STRATEGIES else entry_strategy
            _mark_probe_transitioned(symbol, data["side"], current_position_size, strategy=stored_entry_strategy)
            _update_active_trade(
                symbol,
                data["side"],
                mode="probe_transition",
                qty=current_position_size,
                strategy=stored_entry_strategy,
            )
            _tag_active_trade_strategy(symbol, data["side"], stored_entry_strategy)
            _normalize_active_trade_patch(_update_active_trade)


def manage_market_close(
    symbols: List[str],
    previous_picks: Dict[str, Dict],
    all_analyzed_results: Dict[str, Dict],
):
    """Execute market close position management."""
    logger.info("Managing positions for market close")

    if not all_analyzed_results:
        logger.warning("No analysis results available - keeping all positions open")
        return previous_picks

    positions = alpaca_wrapper.get_all_positions()
    positions = filter_to_realistic_positions(positions)
    if not positions:
        logger.info("No positions to manage for market close")
        return build_portfolio(
            all_analyzed_results,
            min_positions=DEFAULT_MIN_CORE_POSITIONS,
            max_positions=DEFAULT_MAX_PORTFOLIO,
            max_expanded=EXPANDED_PORTFOLIO,
        )

    # Close positions only when forecast shows opposite direction
    for position in positions:
        symbol = position.symbol
        should_close = False
        close_reason = ""

        normalized_side = _normalize_side_for_key(position.side)
        active_trade_meta = _get_active_trade(symbol, normalized_side)
        entry_mode = active_trade_meta.get("mode")
        if entry_mode is None and symbol in previous_picks:
            entry_mode = previous_picks.get(symbol, {}).get("trade_mode")
        if not entry_mode:
            entry_mode = "normal"
        entry_strategy = active_trade_meta.get("entry_strategy")
        if not entry_strategy and symbol in previous_picks:
            entry_strategy = previous_picks.get(symbol, {}).get("strategy")
        lookup_entry_strategy = "highlow" if entry_strategy in MAXDIFF_STRATEGIES else entry_strategy

        next_forecast = all_analyzed_results.get(symbol)
        if next_forecast:
            if not is_same_side(next_forecast["side"], position.side):
                logger.info(
                    f"Closing position for {symbol} due to predicted direction change from {position.side} to {next_forecast['side']} tomorrow"
                )
                logger.info(f"Predicted movement: {next_forecast['predicted_movement']:.3f}")
                should_close = True
                close_reason = f"tomorrow_direction_{next_forecast['side']}"
            else:
                logger.info(f"Keeping {symbol} position as forecast matches current {position.side} direction")
        else:
            logger.warning(f"No analysis data for {symbol} - keeping position")

        if not should_close and entry_strategy and next_forecast and (entry_mode or "normal") != "probe":
            strategy_returns = next_forecast.get("strategy_returns", {})
            strategy_return = strategy_returns.get(lookup_entry_strategy)
            forecast_strategy = next_forecast.get("strategy")
            if strategy_return is None and lookup_entry_strategy == forecast_strategy:
                strategy_return = next_forecast.get("avg_return")
            if strategy_return is not None and strategy_return < 0:
                logger.info(
                    f"Closing position for {symbol} due to {entry_strategy} strategy underperforming "
                    f"(avg return {strategy_return:.4f})"
                )
                should_close = True
                close_reason = f"{entry_strategy}_strategy_loss"

        probe_meta = next_forecast or _evaluate_trade_block(symbol, normalized_side, strategy=entry_strategy)
        if probe_meta.get("probe_expired") and not should_close:
            logger.info(
                f"Closing {symbol} ahead of next session; probe duration exceeded {PROBE_MAX_DURATION}, issuing backout."
            )
            should_close = True
            close_reason = "probe_duration_exceeded"

        if should_close:
            _record_trade_outcome(position, close_reason or "market_close")
            backout_near_market(
                symbol,
                start_offset_minutes=BACKOUT_START_OFFSET_MINUTES,
                sleep_seconds=BACKOUT_SLEEP_SECONDS,
                market_close_buffer_minutes=BACKOUT_MARKET_CLOSE_BUFFER_MINUTES,
                market_close_force_minutes=BACKOUT_MARKET_CLOSE_FORCE_MINUTES,
            )

    # Return top picks for next day
    return build_portfolio(
        all_analyzed_results,
        min_positions=DEFAULT_MIN_CORE_POSITIONS,
        max_positions=DEFAULT_MAX_PORTFOLIO,
        max_expanded=EXPANDED_PORTFOLIO,
    )


def analyze_next_day_positions(symbols: List[str]) -> Dict:
    """Analyze symbols for next day's trading session."""
    logger.info("Analyzing positions for next trading day")
    return analyze_symbols(symbols)  # Reuse existing analysis function


def dry_run_manage_positions(current_picks: Dict[str, Dict], previous_picks: Dict[str, Dict]):
    """Simulate position management without executing trades."""
    positions = alpaca_wrapper.get_all_positions()
    positions = filter_to_realistic_positions(positions)

    logger.info("\nPLANNED POSITION CHANGES:")

    # Log position closures
    for position in positions:
        symbol = position.symbol
        should_close = False

        if symbol not in current_picks:
            # For crypto on weekends, only close if direction changed
            if symbol in all_crypto_symbols and not is_nyse_trading_day_now():
                logger.info(
                    f"Would keep crypto position for {symbol} on weekend - no direction change check needed in dry run"
                )
            # For stocks when market is closed, only close if direction changed
            elif symbol not in all_crypto_symbols and not is_nyse_trading_day_now():
                logger.info(
                    f"Would keep stock position for {symbol} when market closed - no direction change check needed in dry run"
                )
            else:
                logger.info(f"Would close position for {symbol} as it's no longer in top picks")
                should_close = True
        elif symbol in current_picks and not is_same_side(current_picks[symbol]["side"], position.side):
            logger.info(
                f"Would close position for {symbol} to switch direction from {position.side} to {current_picks[symbol]['side']}"
            )
            should_close = True

    # Log new positions
    for symbol, data in current_picks.items():
        trade_mode = data.get("trade_mode", "normal")
        is_probe_trade = trade_mode == "probe"
        probe_transition_ready = data.get("probe_transition_ready", False)
        probe_expired = data.get("probe_expired", False)
        if data.get("trade_blocked") and not is_probe_trade:
            logger.info(f"Would skip {symbol} due to active block: {data.get('block_reason', 'recent loss')}")
            continue
        if probe_expired:
            logger.info(
                f"Would skip {symbol} entry while probe backout executes (duration exceeded {PROBE_MAX_DURATION})."
            )
            continue
        position_exists = any(p.symbol == symbol for p in positions)
        correct_side = any(p.symbol == symbol and is_same_side(p.side, data["side"]) for p in positions)

        if is_probe_trade and probe_transition_ready and position_exists and correct_side:
            logger.info(f"Would transition probe {data['side']} position for {symbol} toward normal sizing")
        elif is_probe_trade:
            min_trade_qty = MIN_CRYPTO_QTY if symbol in all_crypto_symbols else MIN_STOCK_QTY
            logger.info(
                f"Would enter probe {data['side']} position for {symbol} with approximately {min_trade_qty} units"
            )
        elif not position_exists or not correct_side:
            logger.info(f"Would enter new {data['side']} position for {symbol}")


def main():
    symbols = [
        "COUR",
        "GOOG",
        "TSLA",
        "NVDA",
        "AAPL",
        "U",
        "ADSK",
        "ADBE",
        "MSFT",
        "COIN",
        # "MSFT",
        # "NFLX",
        # adding more as we do quite well now with volatility
        "AMZN",
        "AMD",
        "INTC",
        "QUBT",
        "BTCUSD",
        "ETHUSD",
        "UNIUSD",
        "SOLUSD",
        "AVAXUSD",
        "LINKUSD",
    ]
    previous_picks = {}

    # Track when each analysis was last run
    last_initial_run = None
    last_market_open_run = None
    last_market_open_hour2_run = None
    last_market_close_run = None
    last_crypto_midnight_refresh = None

    while True:
        try:
            market_open, market_close = get_market_hours()
            now = datetime.now(pytz.timezone("US/Eastern"))
            today = now.date()
            analysis_window_minutes = max(MARKET_CLOSE_ANALYSIS_WINDOW_MINUTES, 1)
            close_analysis_window_start = market_close - timedelta(minutes=analysis_window_minutes)
            close_analysis_window_end = market_close

            # Initial analysis at NZ morning (22:00-22:30 EST)
            # run at start of program to check
            if last_initial_run is None or (
                (now.hour == 22 and 0 <= now.minute < 30) and (last_initial_run is None or last_initial_run != today)
            ):
                logger.info("\nINITIAL ANALYSIS STARTING...")
                all_analyzed_results = analyze_symbols(symbols)
                current_picks = build_portfolio(
                    all_analyzed_results,
                    min_positions=DEFAULT_MIN_CORE_POSITIONS,
                    max_positions=DEFAULT_MAX_PORTFOLIO,
                    max_expanded=EXPANDED_PORTFOLIO,
                )
                log_trading_plan(current_picks, "INITIAL PLAN")
                dry_run_manage_positions(current_picks, previous_picks)
                manage_positions(current_picks, previous_picks, all_analyzed_results)

                previous_picks = current_picks
                last_initial_run = today

            # Market open analysis (9:30-10:00 EST)
            elif (
                (now.hour == market_open.hour and market_open.minute <= now.minute < market_open.minute + 30)
                and (last_market_open_run is None or last_market_open_run != today)
                and is_nyse_trading_day_now()
            ):
                logger.info("\nMARKET OPEN ANALYSIS STARTING...")
                all_analyzed_results = analyze_symbols(symbols)
                current_picks = build_portfolio(
                    all_analyzed_results,
                    min_positions=DEFAULT_MIN_CORE_POSITIONS,
                    max_positions=DEFAULT_MAX_PORTFOLIO,
                    max_expanded=EXPANDED_PORTFOLIO,
                )
                log_trading_plan(current_picks, "MARKET OPEN PLAN")
                manage_positions(current_picks, previous_picks, all_analyzed_results)

                previous_picks = current_picks
                last_market_open_run = today

            # Market open hour 2 analysis (10:30-11:00 EST)
            elif (
                (now.hour == market_open.hour + 1 and market_open.minute <= now.minute < market_open.minute + 30)
                and (last_market_open_hour2_run is None or last_market_open_hour2_run != today)
                and is_nyse_trading_day_now()
            ):
                logger.info("\nMARKET OPEN HOUR 2 ANALYSIS STARTING...")
                all_analyzed_results = analyze_symbols(symbols)
                current_picks = build_portfolio(
                    all_analyzed_results,
                    min_positions=DEFAULT_MIN_CORE_POSITIONS,
                    max_positions=DEFAULT_MIN_CORE_POSITIONS,
                )
                log_trading_plan(current_picks, "MARKET OPEN HOUR 2 PLAN")
                manage_positions(current_picks, previous_picks, all_analyzed_results)

                previous_picks = current_picks
                last_market_open_hour2_run = today

            # Market close analysis (shifted earlier to allow gradual backout)
            elif (
                close_analysis_window_start <= now < close_analysis_window_end
                and (last_market_close_run is None or last_market_close_run != today)
                and is_nyse_trading_day_ending()
            ):
                logger.info("\nMARKET CLOSE ANALYSIS STARTING...")
                all_analyzed_results = analyze_symbols(symbols)
                previous_picks = manage_market_close(symbols, previous_picks, all_analyzed_results)
                last_market_close_run = today

            # Crypto midnight refresh (00:00-00:30 UTC = 19:00-19:30 EST / 20:00-20:30 EDT)
            # Refreshes watchers for existing crypto positions when new daily bar arrives
            elif (
                (now.hour == 19 and 0 <= now.minute < 30)
                and (last_crypto_midnight_refresh is None or last_crypto_midnight_refresh != today)
            ):
                logger.info("\nCRYPTO MIDNIGHT REFRESH STARTING...")
                # Only analyze crypto symbols
                crypto_only_symbols = [s for s in symbols if s in all_crypto_symbols]
                if crypto_only_symbols:
                    all_analyzed_results = analyze_symbols(crypto_only_symbols)
                    # Only refresh watchers for existing crypto positions (don't change portfolio)
                    if previous_picks:
                        crypto_picks = {k: v for k, v in previous_picks.items() if k in all_crypto_symbols}
                        if crypto_picks:
                            logger.info(f"Refreshing watchers for {len(crypto_picks)} existing crypto positions")
                            manage_positions(crypto_picks, crypto_picks, all_analyzed_results)
                last_crypto_midnight_refresh = today

        except Exception as e:
            logger.exception(f"Error in main loop: {str(e)}")
        finally:
            try:
                release_model_resources()
            except Exception as cleanup_exc:
                logger.debug(f"Model release failed: {cleanup_exc}")
            sleep(60)


if __name__ == "__main__":
    main()<|MERGE_RESOLUTION|>--- conflicted
+++ resolved
@@ -2896,12 +2896,9 @@
                                     float(limit_price),
                                     float(target_qty),
                                     poll_seconds=MAXDIFF_ENTRY_WATCHER_POLL_SECONDS,
-<<<<<<< HEAD
                                     entry_strategy=entry_strategy,
-=======
                                     force_immediate=force_immediate_entry,
                                     priority_rank=priority_rank,
->>>>>>> 89047ed6
                                 )
                                 if entry_strategy == "maxdiffalwayson":
                                     opposite_side = "sell" if is_buy_side(data["side"]) else "buy"
@@ -2951,12 +2948,9 @@
                                                     float(opposite_price),
                                                     float(target_qty),
                                                     poll_seconds=MAXDIFF_ENTRY_WATCHER_POLL_SECONDS,
-<<<<<<< HEAD
                                                     entry_strategy=entry_strategy,
-=======
                                                     force_immediate=force_immediate_entry,
                                                     priority_rank=priority_rank,
->>>>>>> 89047ed6
                                                 )
                                             except Exception as comp_exc:
                                                 logger.warning(
