--- conflicted
+++ resolved
@@ -102,6 +102,7 @@
 
 _LATEST_FORECAST_CACHE: Dict[str, Dict[str, object]] = {}
 _LATEST_FORECAST_PATH: Optional[Path] = None
+DISABLE_TRADE_GATES = os.getenv("MARKETSIM_DISABLE_GATES", "1").lower() in _TRUTHY
 
 _coerce_optional_float = coerce_optional_float
 _parse_float_list = parse_float_list
@@ -113,52 +114,10 @@
     return Path(__file__).resolve().parent / "results"
 
 
-<<<<<<< HEAD
-def _coerce_optional_float(value: object) -> Optional[float]:
-    try:
-        if value is None:
-            return None
-        if isinstance(value, float):
-            return None if math.isnan(value) else value
-        if isinstance(value, (int,)):
-            return float(value)
-        value_str = str(value).strip()
-        if not value_str:
-            return None
-        parsed = float(value_str)
-        return None if math.isnan(parsed) else parsed
-    except (TypeError, ValueError):
-        return None
-
-
-def _parse_float_list(raw: object) -> Optional[List[float]]:
-    if raw is None or (isinstance(raw, float) and math.isnan(raw)):
-        return None
-    try:
-        text = str(raw)
-        if not text:
-            return None
-        normalized = text.replace("np.float32", "float")
-        values = ast.literal_eval(normalized)
-        if isinstance(values, (list, tuple)):
-            result: List[float] = []
-            for item in values:
-                coerced = _coerce_optional_float(item)
-                if coerced is None:
-                    continue
-                result.append(coerced)
-            return result or None
-    except (ValueError, SyntaxError):
-        return None
-    return None
-
-
 def _normalize_series(series: pd.Series) -> pd.Series:
     return series.apply(lambda value: coerce_numeric(value, default=0.0, prefer="mean"))
 
 
-=======
->>>>>>> c592482e
 def _find_latest_prediction_file() -> Optional[Path]:
     results_path = _results_dir()
     if not results_path.exists():
@@ -266,6 +225,10 @@
     avg_dollar_vol: Optional[float] = None,
     atr_pct: Optional[float] = None,
 ) -> Tuple[bool, str]:
+    if DISABLE_TRADE_GATES:
+        spread_bps = compute_spread_bps(bid, ask)
+        return True, f"Gates disabled (spread {spread_bps:.1f}bps)"
+
     spread_bps = compute_spread_bps(bid, ask)
     if math.isinf(spread_bps):
         return False, "Missing bid/ask quote"
@@ -288,6 +251,10 @@
 
 
 def pass_edge_threshold(symbol: str, expected_move_pct: float) -> Tuple[bool, str]:
+    if DISABLE_TRADE_GATES:
+        move_bps = abs(expected_move_pct) * 1e4
+        return True, f"Edge gating disabled ({move_bps:.1f}bps)"
+
     move_bps = abs(expected_move_pct) * 1e4
     kronos_only = _is_kronos_only_mode()
     base_min = 40.0 if symbol.endswith("USD") else 15.0
@@ -334,43 +301,6 @@
     return True
 
 
-<<<<<<< HEAD
-def _edge_threshold_bps(symbol: str) -> float:
-    base_cost = expected_cost_bps(symbol) + 10.0
-    hard_floor = 40.0 if symbol.endswith("USD") else 15.0
-    return max(base_cost, hard_floor)
-
-
-def _evaluate_strategy_entry_gate(
-    symbol: str,
-    stats: Dict[str, float],
-    *,
-    fallback_used: bool,
-    sample_size: int,
-) -> Tuple[bool, str]:
-    if fallback_used:
-        return False, "fallback_metrics"
-    avg_return = coerce_numeric(stats.get("avg_return"), default=0.0, prefer="mean")
-    sharpe = coerce_numeric(stats.get("sharpe"), default=0.0, prefer="mean")
-    turnover = coerce_numeric(stats.get("turnover"), default=0.0, prefer="mean")
-    max_drawdown = coerce_numeric(stats.get("max_drawdown"), default=0.0, prefer="mean")
-    edge_bps = avg_return * 1e4
-    needed_edge = _edge_threshold_bps(symbol)
-    if edge_bps < needed_edge:
-        return False, f"edge {edge_bps:.1f}bps < need {needed_edge:.1f}bps"
-    if sharpe < 0.5:
-        return False, f"sharpe {sharpe:.2f} below 0.50 gate"
-    if sample_size < 120:
-        return False, f"insufficient samples {sample_size} < 120"
-    if max_drawdown < -0.08:
-        return False, f"max drawdown {max_drawdown:.2f} below -0.08 gate"
-    if turnover > 2.0 and sharpe < 0.8:
-        return False, f"turnover {turnover:.2f} with sharpe {sharpe:.2f}"
-    return True, "ok"
-
-
-=======
->>>>>>> c592482e
 def _ensure_state_dir() -> bool:
     try:
         _shared_ensure_state_dir()
@@ -964,17 +894,6 @@
     return market_open, market_close
 
 
-def _pick_confidence(data: Dict) -> float:
-    for key in ("confidence_ratio", "directional_confidence"):
-        value = data.get(key)
-        if value is not None:
-            try:
-                return float(value)
-            except (TypeError, ValueError):
-                continue
-    return 0.0
-
-
 def _pick_notes(data: Dict) -> str:
     notes = []
     if data.get("trade_blocked"):
@@ -1000,7 +919,6 @@
         f"avg={data.get('avg_return', 0.0):.3f}",
         f"comp={data.get('composite_score', 0.0):.3f}",
         f"move={data.get('predicted_movement', 0.0):.3f}",
-        f"conf={_pick_confidence(data):.3f}",
         f"last={last_pnl_str}",
     ]
     notes = _pick_notes(data)
@@ -1476,39 +1394,40 @@
             cooldown_ok = can_trade_now(symbol, now_utc)
 
             gating_reasons: List[str] = []
-            sharpe_cutoff = 0.3 if not kronos_only_mode else -0.25
-            if walk_forward_oos_sharpe is not None and walk_forward_oos_sharpe < sharpe_cutoff:
-                gating_reasons.append(
-                    f"Walk-forward Sharpe {walk_forward_oos_sharpe:.2f} < {sharpe_cutoff:.2f}"
-                )
-            if not kronos_only_mode:
-                if (
-                    walk_forward_turnover is not None
-                    and walk_forward_oos_sharpe is not None
-                    and walk_forward_turnover > 2.0
-                    and walk_forward_oos_sharpe < 0.5
+            if not DISABLE_TRADE_GATES:
+                sharpe_cutoff = 0.3 if not kronos_only_mode else -0.25
+                if walk_forward_oos_sharpe is not None and walk_forward_oos_sharpe < sharpe_cutoff:
+                    gating_reasons.append(
+                        f"Walk-forward Sharpe {walk_forward_oos_sharpe:.2f} < {sharpe_cutoff:.2f}"
+                    )
+                if not kronos_only_mode:
+                    if (
+                        walk_forward_turnover is not None
+                        and walk_forward_oos_sharpe is not None
+                        and walk_forward_turnover > 2.0
+                        and walk_forward_oos_sharpe < 0.5
+                    ):
+                        gating_reasons.append(
+                            f"Walk-forward turnover {walk_forward_turnover:.2f} with Sharpe {walk_forward_oos_sharpe:.2f}"
+                        )
+                if not tradeable:
+                    gating_reasons.append(spread_reason)
+                if not edge_ok:
+                    gating_reasons.append(edge_reason)
+                if kronos_only_mode and consensus_reason and "Model disagreement" in consensus_reason:
+                    if sign_kronos in (-1, 1):
+                        consensus_reason = None
+                if kronos_only_mode and consensus_reason and consensus_reason.startswith(
+                    "No directional signal"
                 ):
-                    gating_reasons.append(
-                        f"Walk-forward turnover {walk_forward_turnover:.2f} with Sharpe {walk_forward_oos_sharpe:.2f}"
-                    )
-            if not tradeable:
-                gating_reasons.append(spread_reason)
-            if not edge_ok:
-                gating_reasons.append(edge_reason)
-            if kronos_only_mode and consensus_reason and "Model disagreement" in consensus_reason:
-                if sign_kronos in (-1, 1):
-                    consensus_reason = None
-            if kronos_only_mode and consensus_reason and consensus_reason.startswith(
-                "No directional signal"
-            ):
-                if sign_kronos in (-1, 1):
-                    consensus_reason = None
-            if consensus_reason:
-                gating_reasons.append(consensus_reason)
-            if not cooldown_ok and not kronos_only_mode:
-                gating_reasons.append("Cooldown active after recent loss")
-            if kelly_fraction <= 0:
-                gating_reasons.append("Kelly fraction <= 0")
+                    if sign_kronos in (-1, 1):
+                        consensus_reason = None
+                if consensus_reason:
+                    gating_reasons.append(consensus_reason)
+                if not cooldown_ok and not kronos_only_mode:
+                    gating_reasons.append("Cooldown active after recent loss")
+                if kelly_fraction <= 0:
+                    gating_reasons.append("Kelly fraction <= 0")
 
             base_blocked = block_info.get("blocked", False)
             if kronos_only_mode and base_blocked:
