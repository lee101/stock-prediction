[build-system]
requires = ["setuptools>=69.0", "wheel"]
build-backend = "setuptools.build_meta"

[project]
name = "stock-trading-suite"
version = "0.1.0"
description = "Production trading bot and research environment."
readme = "readme.md"
requires-python = ">=3.11,<3.14"
dependencies = [
    "numpy==2.1.3",
    "pandas>=2.2.3",
    "pandas_datareader",
    "python-dateutil",
    "pytz",
    "requests>=2.32,<3",
    "aiohttp>=3.10",
    "tqdm>=4.66",
    "loguru>=0.7.2",
    "retry>=0.9",
    "diskcache>=5.6.3",
    "cachetools>=6.2",
    "typer>=0.12",
    "SQLAlchemy>=2.0",
    "cvxpy>=1.4",
    "scikit-learn>=1.5",
    "matplotlib>=3.9",
    "seaborn>=0.13",
    "mplfinance>=0.12",
    "psutil>=5.9",
    "ta>=0.11",
    "scipy>=1.13",
    "yfinance>=0.2.44",
    "beautifulsoup4>=4.12",
    "PyYAML>=6.0,<6.1",
    "jsonschema>=4.19",
    "pydantic>=2.9",
    "torch==2.9.0",
    "pytorch-lightning>=2.4.0,<3.0",
    "torch-optimizer>=0.3",
    "pytorch-optimizer>=2.11",
    "dill==0.3.8",
    "aioboto3==12.4.0",
    "boto3==1.34.69",
    "python-binance>=1.0.21",
    "alpaca-trade-api>=3.1",
    "alpaca-py>=0.42",
    "tensorboard>=2.17",
    "filelock>=3.15",
    "joblib>=1.4",
    "fsspec>=2024.9",
    "yarl>=1.9",
    "websocket-client>=1.7",
    "websockets>=9,<11",
]

[project.scripts]
diff-market-train = "differentiable_market.train:main"
diff-market-backtest = "differentiable_market.marketsimulator.run:main"

[project.optional-dependencies]
dev = [
    "stock-trading-suite[all]",
    "black==24.10.0",
    "isort==5.13.2",
    "jupyter==1.1.1",
    "pytest>=8.3.3",
    "pytest-env==1.1.5",
    "pytest-asyncio==0.24.0",
    "types-tabulate==0.9.0.20241207",
    "types-PyYAML==6.0.12.20240917",
]

forecasting = [
    "chronos-forecasting>=1.5.3",
    "neuralforecast>=3.1",
    "gluonts[torch]>=0.15.1",
]

hf = [
    "transformers>=4.50",
    "datasets>=2.17",
    "accelerate>=1.10.1",
    "huggingface_hub>=0.24",
    "safetensors>=0.4",
    "einops==0.7.0",
    "jaxtyping==0.2.29",
    "rotary-embedding-torch==0.8.6",
]

rl = [
    "stable-baselines3>=2.3",
    "gymnasium>=0.29",
    "pufferlib>=2.0.2",
]

mlops = [
    "mlflow>=3.4.1,<3.6",
    "wandb>=0.22.2",
    "weave>=0.52.10",
]

opt = [
    "optuna>=3.6",
    "hyperopt>=0.2.7",
    "cmaes>=0.10",
]

llm = [
    "anthropic>=0.71.0",
    "openai>=1.0.0",
]

serving = [
    "fastapi>=0.115",
    "uvicorn>=0.30",
    "gunicorn>=23.0",
]

automation = [
    "selenium>=4.15",
]

boosting = [
    "xgboost>=2.1.1",
]

all = [
    "chronos-forecasting>=1.5.3",
    "neuralforecast>=3.1",
    "gluonts[torch]==0.16.2",
    "transformers>=4.50",
    "datasets>=2.17",
    "accelerate>=1.10.1",
    "huggingface_hub>=0.24",
    "safetensors>=0.4",
    "einops==0.7.0",
    "jaxtyping==0.2.29",
    "rotary-embedding-torch==0.8.6",
    "stable-baselines3>=2.3",
    "gymnasium>=0.29",
    "pufferlib>=2.0.2",
    "mlflow>=3.4.1,<3.6",
    "wandb>=0.22.2",
    "weave>=0.52.10",
    "optuna>=3.6",
    "hyperopt>=0.2.7",
    "cmaes>=0.10",
    "anthropic>=0.71.0",
    "openai>=1.0.0",
    "fastapi>=0.115",
    "uvicorn>=0.30",
    "gunicorn>=23.0",
    "selenium>=4.15",
    "xgboost>=2.1.1",
]

[tool.setuptools.packages.find]
where = [".", "src"]
exclude = [
    "tests",
    "tests.*",
    "external",
    "compiled_models",
    "runs",
    "results",
    "data",
    "lightning_logs*",
    "tensorboard_logs*",
]

[tool.uv]
<<<<<<< HEAD
default-groups = []
environments = ["sys_platform == 'linux'"]
cache-dir = "/vfast/data/uv-cache"
index-strategy = "unsafe-best-match"

[tool.uv.workspace]
members = [
    "differentiable_market",
    "gymrl",
    "hfshared",
    "hfinference",
    "hftraining",
    "marketsimulator",
    "pufferlibinference",
    "pufferlibtraining",
    "toto",
    "traininglib",
]
=======
# Keep cache local to the repo to avoid shared cache corruption and to maximize
# hardlink performance with the project's `.venv*`.
cache-dir = ".uvcache"
# Prefer faster, deterministic lookup; avoid scanning across indexes.
index-strategy = "first-index"
# Restrict solves to our actual target to speed locking.
environments = ["sys_platform == 'linux' and platform_machine == 'x86_64'"]
# Do not install dev groups by default; opt-in when needed.
default-groups = []

[tool.uv.workspace]
# Explicit workspace members for per-package installs. Add more as they stabilize.
members = [
    "gymrl",
    "pufferlibtraining",
    "hftraining",
    "traininglib",
    "marketsimulator",
]

>>>>>>> a4ed4c83
[[tool.uv.index]]
name = "pytorch-cu128"
url = "https://download.pytorch.org/whl/cu128"
explicit = true

[[tool.uv.index]]
name = "pytorch-cpu"
url = "https://download.pytorch.org/whl/cpu"
explicit = true
<<<<<<< HEAD

[tool.uv.pip]
torch-backend = "auto"

[tool.uv.sources]
toto = { workspace = true }
=======

[tool.uv.sources]
toto = { path = "toto", editable = true }
# Route PyTorch packages to the correct index so uv doesn't scan multiple indexes.
>>>>>>> a4ed4c83
torch = { index = "pytorch-cu128" }
torchvision = { index = "pytorch-cu128" }
torchaudio = { index = "pytorch-cu128" }<|MERGE_RESOLUTION|>--- conflicted
+++ resolved
@@ -171,13 +171,18 @@
 ]
 
 [tool.uv]
-<<<<<<< HEAD
+# Keep cache local to the repo to avoid shared cache corruption and to maximize
+# hardlink performance with the project's `.venv*`.
+cache-dir = ".uvcache"
+# Prefer faster, deterministic lookup; avoid scanning across indexes.
+index-strategy = "first-index"
+# Restrict solves to our actual target to speed locking.
+environments = ["sys_platform == 'linux' and platform_machine == 'x86_64'"]
+# Do not install dev groups by default; opt-in when needed.
 default-groups = []
-environments = ["sys_platform == 'linux'"]
-cache-dir = "/vfast/data/uv-cache"
-index-strategy = "unsafe-best-match"
 
 [tool.uv.workspace]
+# Explicit workspace members for per-package installs. Add more as they stabilize.
 members = [
     "differentiable_market",
     "gymrl",
@@ -190,28 +195,7 @@
     "toto",
     "traininglib",
 ]
-=======
-# Keep cache local to the repo to avoid shared cache corruption and to maximize
-# hardlink performance with the project's `.venv*`.
-cache-dir = ".uvcache"
-# Prefer faster, deterministic lookup; avoid scanning across indexes.
-index-strategy = "first-index"
-# Restrict solves to our actual target to speed locking.
-environments = ["sys_platform == 'linux' and platform_machine == 'x86_64'"]
-# Do not install dev groups by default; opt-in when needed.
-default-groups = []
-
-[tool.uv.workspace]
-# Explicit workspace members for per-package installs. Add more as they stabilize.
-members = [
-    "gymrl",
-    "pufferlibtraining",
-    "hftraining",
-    "traininglib",
-    "marketsimulator",
-]
-
->>>>>>> a4ed4c83
+
 [[tool.uv.index]]
 name = "pytorch-cu128"
 url = "https://download.pytorch.org/whl/cu128"
@@ -221,19 +205,13 @@
 name = "pytorch-cpu"
 url = "https://download.pytorch.org/whl/cpu"
 explicit = true
-<<<<<<< HEAD
 
 [tool.uv.pip]
 torch-backend = "auto"
-
-[tool.uv.sources]
-toto = { workspace = true }
-=======
 
 [tool.uv.sources]
 toto = { path = "toto", editable = true }
 # Route PyTorch packages to the correct index so uv doesn't scan multiple indexes.
->>>>>>> a4ed4c83
 torch = { index = "pytorch-cu128" }
 torchvision = { index = "pytorch-cu128" }
 torchaudio = { index = "pytorch-cu128" }